/*
 * Copyright (c) 2015 Andrew Kelley
 *
 * This file is part of zig, which is MIT licensed.
 * See http://opensource.org/licenses/MIT
 */


/*
 * The point of this file is to contain all the LLVM C++ API interaction so that:
 * 1. The compile time of other files is kept under control.
 * 2. Provide a C interface to the LLVM functions we need for self-hosting purposes.
 * 3. Prevent C++ from infecting the rest of the project.
 */

#include "zig_llvm.h"

#if __GNUC__ >= 9
#pragma GCC diagnostic push
#pragma GCC diagnostic ignored "-Winit-list-lifetime"
#endif

#include <llvm/Analysis/AliasAnalysis.h>
#include <llvm/Analysis/TargetLibraryInfo.h>
#include <llvm/Analysis/TargetTransformInfo.h>
#include <llvm/Bitcode/BitcodeWriter.h>
#include <llvm/IR/DIBuilder.h>
#include <llvm/IR/DiagnosticInfo.h>
#include <llvm/IR/IRBuilder.h>
#include <llvm/IR/InlineAsm.h>
#include <llvm/IR/Instructions.h>
#include <llvm/IR/LegacyPassManager.h>
#include <llvm/IR/Module.h>
#include <llvm/IR/PassManager.h>
#include <llvm/IR/Verifier.h>
#include <llvm/InitializePasses.h>
#include <llvm/MC/SubtargetFeature.h>
#include <llvm/Passes/PassBuilder.h>
#include <llvm/Passes/StandardInstrumentations.h>
#include <llvm/Object/Archive.h>
#include <llvm/Object/ArchiveWriter.h>
#include <llvm/Object/COFF.h>
#include <llvm/Object/COFFImportFile.h>
#include <llvm/Object/COFFModuleDefinition.h>
#include <llvm/PassRegistry.h>
#include <llvm/Support/CommandLine.h>
#include <llvm/Support/Host.h>
#include <llvm/Support/FileSystem.h>
#include <llvm/Support/Process.h>
#include <llvm/Support/TargetParser.h>
#include <llvm/Support/TimeProfiler.h>
#include <llvm/Support/Timer.h>
#include <llvm/Support/raw_ostream.h>
#include <llvm/Support/TargetRegistry.h>
#include <llvm/Target/TargetMachine.h>
#include <llvm/Target/CodeGenCWrappers.h>
#include <llvm/Transforms/IPO.h>
#include <llvm/Transforms/IPO/AlwaysInliner.h>
#include <llvm/Transforms/IPO/PassManagerBuilder.h>
#include <llvm/Transforms/Instrumentation/ThreadSanitizer.h>
#include <llvm/Transforms/Scalar.h>
#include <llvm/Transforms/Utils.h>
#include <llvm/Transforms/Utils/AddDiscriminators.h>
#include <llvm/Transforms/Utils/CanonicalizeAliases.h>
#include <llvm/Transforms/Utils/NameAnonGlobals.h>

#include <lld/Common/Driver.h>

#if __GNUC__ >= 9
#pragma GCC diagnostic pop
#endif

#include <new>

#include <stdlib.h>

using namespace llvm;

void ZigLLVMInitializeLoopStrengthReducePass(LLVMPassRegistryRef R) {
    initializeLoopStrengthReducePass(*unwrap(R));
}

void ZigLLVMInitializeLowerIntrinsicsPass(LLVMPassRegistryRef R) {
    initializeLowerIntrinsicsPass(*unwrap(R));
}

char *ZigLLVMGetHostCPUName(void) {
    return strdup((const char *)sys::getHostCPUName().bytes_begin());
}

char *ZigLLVMGetNativeFeatures(void) {
    SubtargetFeatures features;

    StringMap<bool> host_features;
    if (sys::getHostCPUFeatures(host_features)) {
        for (auto &F : host_features)
            features.AddFeature(F.first(), F.second);
    }

    return strdup((const char *)StringRef(features.getString()).bytes_begin());
}

#ifndef NDEBUG
static const bool assertions_on = true;
#else
static const bool assertions_on = false;
#endif

LLVMTargetMachineRef ZigLLVMCreateTargetMachine(LLVMTargetRef T, const char *Triple,
    const char *CPU, const char *Features, LLVMCodeGenOptLevel Level, LLVMRelocMode Reloc,
    LLVMCodeModel CodeModel, bool function_sections, ZigLLVMABIType float_abi, const char *abi_name)
{
    Optional<Reloc::Model> RM;
    switch (Reloc){
        case LLVMRelocStatic:
            RM = Reloc::Static;
            break;
        case LLVMRelocPIC:
            RM = Reloc::PIC_;
            break;
        case LLVMRelocDynamicNoPic:
            RM = Reloc::DynamicNoPIC;
            break;
        case LLVMRelocROPI:
            RM = Reloc::ROPI;
            break;
        case LLVMRelocRWPI:
            RM = Reloc::RWPI;
            break;
        case LLVMRelocROPI_RWPI:
            RM = Reloc::ROPI_RWPI;
            break;
        default:
            break;
    }

    bool JIT;
    Optional<CodeModel::Model> CM = unwrap(CodeModel, JIT);

    CodeGenOpt::Level OL;
    switch (Level) {
        case LLVMCodeGenLevelNone:
            OL = CodeGenOpt::None;
            break;
        case LLVMCodeGenLevelLess:
            OL = CodeGenOpt::Less;
            break;
        case LLVMCodeGenLevelAggressive:
            OL = CodeGenOpt::Aggressive;
            break;
        default:
            OL = CodeGenOpt::Default;
            break;
    }

    TargetOptions opt;

    opt.FunctionSections = function_sections;
    switch (float_abi) {
        case ZigLLVMABITypeDefault:
            opt.FloatABIType = FloatABI::Default;
            break;
        case ZigLLVMABITypeSoft:
            opt.FloatABIType = FloatABI::Soft;
            break;
        case ZigLLVMABITypeHard:
            opt.FloatABIType = FloatABI::Hard;
            break;
    }

    if (abi_name != nullptr) {
        opt.MCOptions.ABIName = abi_name;
    }

    TargetMachine *TM = reinterpret_cast<Target*>(T)->createTargetMachine(Triple, CPU, Features, opt, RM, CM,
            OL, JIT);
    return reinterpret_cast<LLVMTargetMachineRef>(TM);
}

unsigned ZigLLVMDataLayoutGetStackAlignment(LLVMTargetDataRef TD) {
    return unwrap(TD)->getStackAlignment().value();
}

unsigned ZigLLVMDataLayoutGetProgramAddressSpace(LLVMTargetDataRef TD) {
    return unwrap(TD)->getProgramAddressSpace();
}

namespace {
// LLVM's time profiler can provide a hierarchy view of the time spent
// in each component. It generates JSON report in Chrome's "Trace Event"
// format. So the report can be easily visualized by the Chrome browser.
struct TimeTracerRAII {
  // Granularity in ms
  unsigned TimeTraceGranularity;
  StringRef TimeTraceFile, OutputFilename;
  bool EnableTimeTrace;

  TimeTracerRAII(StringRef ProgramName, StringRef OF)
    : TimeTraceGranularity(500U),
      TimeTraceFile(std::getenv("ZIG_LLVM_TIME_TRACE_FILE")),
      OutputFilename(OF),
      EnableTimeTrace(!TimeTraceFile.empty()) {
    if (EnableTimeTrace) {
      if (const char *G = std::getenv("ZIG_LLVM_TIME_TRACE_GRANULARITY"))
        TimeTraceGranularity = (unsigned)std::atoi(G);

      llvm::timeTraceProfilerInitialize(TimeTraceGranularity, ProgramName);
    }
  }

  ~TimeTracerRAII() {
    if (EnableTimeTrace) {
      if (auto E = llvm::timeTraceProfilerWrite(TimeTraceFile, OutputFilename)) {
        handleAllErrors(std::move(E), [&](const StringError &SE) {
          errs() << SE.getMessage() << "\n";
        });
        return;
      }
      timeTraceProfilerCleanup();
    }
  }
};
} // end anonymous namespace

bool ZigLLVMTargetMachineEmitToFile(LLVMTargetMachineRef targ_machine_ref, LLVMModuleRef module_ref,
        char **error_message, bool is_debug,
        bool is_small, bool time_report, bool tsan, bool lto,
        const char *asm_filename, const char *bin_filename,
        const char *llvm_ir_filename, const char *bitcode_filename)
{
    TimePassesIsEnabled = time_report;

    raw_fd_ostream *dest_asm_ptr = nullptr;
    raw_fd_ostream *dest_bin_ptr = nullptr;
    raw_fd_ostream *dest_bitcode_ptr = nullptr;

    if (asm_filename) {
        std::error_code EC;
        dest_asm_ptr = new(std::nothrow) raw_fd_ostream(asm_filename, EC, sys::fs::OF_None);
        if (EC) {
            *error_message = strdup((const char *)StringRef(EC.message()).bytes_begin());
            return true;
        }
    }
    if (bin_filename) {
        std::error_code EC;
        dest_bin_ptr = new(std::nothrow) raw_fd_ostream(bin_filename, EC, sys::fs::OF_None);
        if (EC) {
            *error_message = strdup((const char *)StringRef(EC.message()).bytes_begin());
            return true;
        }
    }
    if (bitcode_filename) {
        std::error_code EC;
        dest_bitcode_ptr = new(std::nothrow) raw_fd_ostream(bitcode_filename, EC, sys::fs::OF_None);
        if (EC) {
            *error_message = strdup((const char *)StringRef(EC.message()).bytes_begin());
            return true;
        }
    }

    std::unique_ptr<raw_fd_ostream> dest_asm(dest_asm_ptr),
                                    dest_bin(dest_bin_ptr),
                                    dest_bitcode(dest_bitcode_ptr);


    auto PID = sys::Process::getProcessId();
    std::string ProcName = "zig-";
    ProcName += std::to_string(PID);
    TimeTracerRAII TimeTracer(ProcName,
                              bin_filename? bin_filename : asm_filename);

    TargetMachine &target_machine = *reinterpret_cast<TargetMachine*>(targ_machine_ref);
    target_machine.setO0WantsFastISel(true);

    Module &module = *unwrap(module_ref);

    // Pipeline configurations
    PipelineTuningOptions pipeline_opts;
    pipeline_opts.LoopUnrolling = !is_debug;
    pipeline_opts.SLPVectorization = !is_debug;
    pipeline_opts.LoopVectorization = !is_debug;
    pipeline_opts.LoopInterleaving = !is_debug;
    pipeline_opts.MergeFunctions = !is_debug;

    // Instrumentations
    PassInstrumentationCallbacks instr_callbacks;
    StandardInstrumentations std_instrumentations(false);
    std_instrumentations.registerCallbacks(instr_callbacks);

    PassBuilder pass_builder(&target_machine, pipeline_opts,
                             None, &instr_callbacks);
    using OptimizationLevel = typename PassBuilder::OptimizationLevel;

    LoopAnalysisManager loop_am;
    FunctionAnalysisManager function_am;
    CGSCCAnalysisManager cgscc_am;
    ModuleAnalysisManager module_am;

    // Register the AA manager first so that our version is the one used
    function_am.registerPass([&] {
      return pass_builder.buildDefaultAAPipeline();
    });

    Triple target_triple(module.getTargetTriple());
    auto tlii = std::make_unique<TargetLibraryInfoImpl>(target_triple);
    function_am.registerPass([&] { return TargetLibraryAnalysis(*tlii); });

    // Initialize the AnalysisManagers
    pass_builder.registerModuleAnalyses(module_am);
    pass_builder.registerCGSCCAnalyses(cgscc_am);
    pass_builder.registerFunctionAnalyses(function_am);
    pass_builder.registerLoopAnalyses(loop_am);
    pass_builder.crossRegisterProxies(loop_am, function_am,
                                      cgscc_am, module_am);

    // IR verification
    if (assertions_on) {
      // Verify the input
      pass_builder.registerPipelineStartEPCallback(
        [](ModulePassManager &module_pm, OptimizationLevel OL) {
          module_pm.addPass(VerifierPass());
        });
      // Verify the output
      pass_builder.registerOptimizerLastEPCallback(
        [](ModulePassManager &module_pm, OptimizationLevel OL) {
          module_pm.addPass(VerifierPass());
        });
    }

    // Passes specific for release build
    if (!is_debug) {
      pass_builder.registerPipelineStartEPCallback(
        [](ModulePassManager &module_pm, OptimizationLevel OL) {
          module_pm.addPass(
            createModuleToFunctionPassAdaptor(AddDiscriminatorsPass()));
        });
    }

    // Thread sanitizer
    if (tsan) {
      pass_builder.registerOptimizerLastEPCallback(
        [](ModulePassManager &module_pm, OptimizationLevel level) {
          module_pm.addPass(ThreadSanitizerPass());
        });
    }

    ModulePassManager module_pm;
    OptimizationLevel opt_level;
    // Setting up the optimization level
    if (is_debug)
      opt_level = OptimizationLevel::O0;
    else if (is_small)
      opt_level = OptimizationLevel::Oz;
    else
      opt_level = OptimizationLevel::O3;

    // Initialize the PassManager
    if (opt_level == OptimizationLevel::O0) {
      module_pm = pass_builder.buildO0DefaultPipeline(opt_level, lto);
    } else if (lto) {
      module_pm = pass_builder.buildLTOPreLinkDefaultPipeline(opt_level);
    } else {
      module_pm = pass_builder.buildPerModuleDefaultPipeline(opt_level);
    }

    // Unfortunately we don't have new PM for code generation
    legacy::PassManager codegen_pm;
    codegen_pm.add(
      createTargetTransformInfoWrapperPass(target_machine.getTargetIRAnalysis()));

    if (dest_bin && !lto) {
        if (target_machine.addPassesToEmitFile(codegen_pm, *dest_bin, nullptr, CGFT_ObjectFile)) {
            *error_message = strdup("TargetMachine can't emit an object file");
            return true;
        }
    }
    if (dest_asm) {
        if (target_machine.addPassesToEmitFile(codegen_pm, *dest_asm, nullptr, CGFT_AssemblyFile)) {
            *error_message = strdup("TargetMachine can't emit an assembly file");
            return true;
        }
    }

    // Optimization phase
    module_pm.run(module, module_am);

    // Code generation phase
    codegen_pm.run(module);

    if (llvm_ir_filename) {
        if (LLVMPrintModuleToFile(module_ref, llvm_ir_filename, error_message)) {
            return true;
        }
    }

    if (dest_bin && lto) {
        WriteBitcodeToFile(module, *dest_bin);
    }
    if (dest_bitcode) {
        WriteBitcodeToFile(module, *dest_bitcode);
    }

    if (time_report) {
        TimerGroup::printAll(errs());
    }

    return false;
}

ZIG_EXTERN_C LLVMTypeRef ZigLLVMTokenTypeInContext(LLVMContextRef context_ref) {
  return wrap(Type::getTokenTy(*unwrap(context_ref)));
}

LLVMValueRef ZigLLVMBuildCall(LLVMBuilderRef B, LLVMValueRef Fn, LLVMValueRef *Args,
        unsigned NumArgs, ZigLLVM_CallingConv CC, ZigLLVM_CallAttr attr, const char *Name)
{
    Value *V = unwrap(Fn);
    FunctionType *FnT = cast<FunctionType>(cast<PointerType>(V->getType())->getElementType());
    CallInst *call_inst = CallInst::Create(FnT, V, makeArrayRef(unwrap(Args), NumArgs), Name);
    call_inst->setCallingConv(static_cast<CallingConv::ID>(CC));
    switch (attr) {
        case ZigLLVM_CallAttrAuto:
            break;
        case ZigLLVM_CallAttrNeverTail:
            call_inst->setTailCallKind(CallInst::TCK_NoTail);
            break;
        case ZigLLVM_CallAttrNeverInline:
            call_inst->addAttribute(AttributeList::FunctionIndex, Attribute::NoInline);
            break;
        case ZigLLVM_CallAttrAlwaysTail:
            call_inst->setTailCallKind(CallInst::TCK_MustTail);
            break;
        case ZigLLVM_CallAttrAlwaysInline:
            call_inst->addAttribute(AttributeList::FunctionIndex, Attribute::AlwaysInline);
            break;
    }
    return wrap(unwrap(B)->Insert(call_inst));
}

LLVMValueRef ZigLLVMBuildMemCpy(LLVMBuilderRef B, LLVMValueRef Dst, unsigned DstAlign,
        LLVMValueRef Src, unsigned SrcAlign, LLVMValueRef Size, bool isVolatile)
{
    CallInst *call_inst = unwrap(B)->CreateMemCpy(unwrap(Dst),
        MaybeAlign(DstAlign), unwrap(Src), MaybeAlign(SrcAlign), unwrap(Size), isVolatile);
    return wrap(call_inst);
}

LLVMValueRef ZigLLVMBuildMemSet(LLVMBuilderRef B, LLVMValueRef Ptr, LLVMValueRef Val, LLVMValueRef Size,
        unsigned Align, bool isVolatile)
{
    CallInst *call_inst = unwrap(B)->CreateMemSet(unwrap(Ptr), unwrap(Val), unwrap(Size),
            MaybeAlign(Align), isVolatile);
    return wrap(call_inst);
}

LLVMValueRef ZigLLVMBuildMaxNum(LLVMBuilderRef B, LLVMValueRef LHS, LLVMValueRef RHS, const char *name) {
    CallInst *call_inst = unwrap(B)->CreateMaxNum(unwrap(LHS), unwrap(RHS), name);
    return wrap(call_inst);
}

LLVMValueRef ZigLLVMBuildMinNum(LLVMBuilderRef B, LLVMValueRef LHS, LLVMValueRef RHS, const char *name) {
    CallInst *call_inst = unwrap(B)->CreateMinNum(unwrap(LHS), unwrap(RHS), name);
    return wrap(call_inst);
}

LLVMValueRef ZigLLVMBuildUMax(LLVMBuilderRef B, LLVMValueRef LHS, LLVMValueRef RHS, const char *name) {
    CallInst *call_inst = unwrap(B)->CreateBinaryIntrinsic(Intrinsic::umax, unwrap(LHS), unwrap(RHS), nullptr, name);
    return wrap(call_inst);
}

LLVMValueRef ZigLLVMBuildUMin(LLVMBuilderRef B, LLVMValueRef LHS, LLVMValueRef RHS, const char *name) {
    CallInst *call_inst = unwrap(B)->CreateBinaryIntrinsic(Intrinsic::umin, unwrap(LHS), unwrap(RHS), nullptr, name);
    return wrap(call_inst);
}

LLVMValueRef ZigLLVMBuildSMax(LLVMBuilderRef B, LLVMValueRef LHS, LLVMValueRef RHS, const char *name) {
    CallInst *call_inst = unwrap(B)->CreateBinaryIntrinsic(Intrinsic::smax, unwrap(LHS), unwrap(RHS), nullptr, name);
    return wrap(call_inst);
}

LLVMValueRef ZigLLVMBuildSMin(LLVMBuilderRef B, LLVMValueRef LHS, LLVMValueRef RHS, const char *name) {
    CallInst *call_inst = unwrap(B)->CreateBinaryIntrinsic(Intrinsic::smin, unwrap(LHS), unwrap(RHS), nullptr, name);
    return wrap(call_inst);
}

LLVMValueRef ZigLLVMBuildSAddSat(LLVMBuilderRef B, LLVMValueRef LHS, LLVMValueRef RHS, const char *name) {
    CallInst *call_inst = unwrap(B)->CreateBinaryIntrinsic(Intrinsic::sadd_sat, unwrap(LHS), unwrap(RHS), nullptr, name);
    return wrap(call_inst);
}

LLVMValueRef ZigLLVMBuildUAddSat(LLVMBuilderRef B, LLVMValueRef LHS, LLVMValueRef RHS, const char *name) {
    CallInst *call_inst = unwrap(B)->CreateBinaryIntrinsic(Intrinsic::uadd_sat, unwrap(LHS), unwrap(RHS), nullptr, name);
    return wrap(call_inst);
}

LLVMValueRef ZigLLVMBuildSSubSat(LLVMBuilderRef B, LLVMValueRef LHS, LLVMValueRef RHS, const char *name) {
    CallInst *call_inst = unwrap(B)->CreateBinaryIntrinsic(Intrinsic::ssub_sat, unwrap(LHS), unwrap(RHS), nullptr, name);
    return wrap(call_inst);
}

LLVMValueRef ZigLLVMBuildUSubSat(LLVMBuilderRef B, LLVMValueRef LHS, LLVMValueRef RHS, const char *name) {
    CallInst *call_inst = unwrap(B)->CreateBinaryIntrinsic(Intrinsic::usub_sat, unwrap(LHS), unwrap(RHS), nullptr, name);
    return wrap(call_inst);
}

LLVMValueRef ZigLLVMBuildSMulFixSat(LLVMBuilderRef B, LLVMValueRef LHS, LLVMValueRef RHS, const char *name) {
    llvm::Type* types[1] = {
        unwrap(LHS)->getType(), 
    };
    // pass scale = 0 as third argument
    llvm::Value* values[3] = {unwrap(LHS), unwrap(RHS), unwrap(B)->getInt32(0)};
    
    CallInst *call_inst = unwrap(B)->CreateIntrinsic(Intrinsic::smul_fix_sat, types, values, nullptr, name);
    return wrap(call_inst);
}

LLVMValueRef ZigLLVMBuildUMulFixSat(LLVMBuilderRef B, LLVMValueRef LHS, LLVMValueRef RHS, const char *name) {
    llvm::Type* types[1] = {
        unwrap(LHS)->getType(), 
    };
    // pass scale = 0 as third argument
    llvm::Value* values[3] = {unwrap(LHS), unwrap(RHS), unwrap(B)->getInt32(0)};
    
    CallInst *call_inst = unwrap(B)->CreateIntrinsic(Intrinsic::umul_fix_sat, types, values, nullptr, name);
    return wrap(call_inst);
}

LLVMValueRef ZigLLVMBuildSShlSat(LLVMBuilderRef B, LLVMValueRef LHS, LLVMValueRef RHS, const char *name) {
    CallInst *call_inst = unwrap(B)->CreateBinaryIntrinsic(Intrinsic::sshl_sat, unwrap(LHS), unwrap(RHS), nullptr, name);
    return wrap(call_inst);
}

LLVMValueRef ZigLLVMBuildUShlSat(LLVMBuilderRef B, LLVMValueRef LHS, LLVMValueRef RHS, const char *name) {
    CallInst *call_inst = unwrap(B)->CreateBinaryIntrinsic(Intrinsic::ushl_sat, unwrap(LHS), unwrap(RHS), nullptr, name);
    return wrap(call_inst);
}

void ZigLLVMFnSetSubprogram(LLVMValueRef fn, ZigLLVMDISubprogram *subprogram) {
    assert( isa<Function>(unwrap(fn)) );
    Function *unwrapped_function = reinterpret_cast<Function*>(unwrap(fn));
    unwrapped_function->setSubprogram(reinterpret_cast<DISubprogram*>(subprogram));
}


ZigLLVMDIType *ZigLLVMCreateDebugPointerType(ZigLLVMDIBuilder *dibuilder, ZigLLVMDIType *pointee_type,
        uint64_t size_in_bits, uint64_t align_in_bits, const char *name)
{
    DIType *di_type = reinterpret_cast<DIBuilder*>(dibuilder)->createPointerType(
            reinterpret_cast<DIType*>(pointee_type), size_in_bits, align_in_bits, Optional<unsigned>(), name);
    return reinterpret_cast<ZigLLVMDIType*>(di_type);
}

ZigLLVMDIType *ZigLLVMCreateDebugBasicType(ZigLLVMDIBuilder *dibuilder, const char *name,
        uint64_t size_in_bits, unsigned encoding)
{
    DIType *di_type = reinterpret_cast<DIBuilder*>(dibuilder)->createBasicType(
            name, size_in_bits, encoding);
    return reinterpret_cast<ZigLLVMDIType*>(di_type);
}

struct ZigLLVMDIType *ZigLLVMDIBuilderCreateVectorType(struct ZigLLVMDIBuilder *dibuilder,
        uint64_t SizeInBits, uint32_t AlignInBits, struct ZigLLVMDIType *Ty, uint32_t elem_count)
{
    SmallVector<Metadata *, 1> subrange;
    subrange.push_back(reinterpret_cast<DIBuilder*>(dibuilder)->getOrCreateSubrange(0, elem_count));
    DIType *di_type = reinterpret_cast<DIBuilder*>(dibuilder)->createVectorType(
            SizeInBits,
            AlignInBits,
            reinterpret_cast<DIType*>(Ty),
            reinterpret_cast<DIBuilder*>(dibuilder)->getOrCreateArray(subrange));
    return reinterpret_cast<ZigLLVMDIType*>(di_type);
}

ZigLLVMDIType *ZigLLVMCreateDebugArrayType(ZigLLVMDIBuilder *dibuilder, uint64_t size_in_bits,
        uint64_t align_in_bits, ZigLLVMDIType *elem_type, int elem_count)
{
    SmallVector<Metadata *, 1> subrange;
    subrange.push_back(reinterpret_cast<DIBuilder*>(dibuilder)->getOrCreateSubrange(0, elem_count));
    DIType *di_type = reinterpret_cast<DIBuilder*>(dibuilder)->createArrayType(
            size_in_bits, align_in_bits,
            reinterpret_cast<DIType*>(elem_type),
            reinterpret_cast<DIBuilder*>(dibuilder)->getOrCreateArray(subrange));
    return reinterpret_cast<ZigLLVMDIType*>(di_type);
}

ZigLLVMDIEnumerator *ZigLLVMCreateDebugEnumerator(ZigLLVMDIBuilder *dibuilder, const char *name, int64_t val) {
    DIEnumerator *di_enumerator = reinterpret_cast<DIBuilder*>(dibuilder)->createEnumerator(name, val);
    return reinterpret_cast<ZigLLVMDIEnumerator*>(di_enumerator);
}

ZigLLVMDIType *ZigLLVMCreateDebugEnumerationType(ZigLLVMDIBuilder *dibuilder, ZigLLVMDIScope *scope,
        const char *name, ZigLLVMDIFile *file, unsigned line_number, uint64_t size_in_bits,
        uint64_t align_in_bits, ZigLLVMDIEnumerator **enumerator_array, int enumerator_array_len,
        ZigLLVMDIType *underlying_type, const char *unique_id)
{
    SmallVector<Metadata *, 8> fields;
    for (int i = 0; i < enumerator_array_len; i += 1) {
        DIEnumerator *dienumerator = reinterpret_cast<DIEnumerator*>(enumerator_array[i]);
        fields.push_back(dienumerator);
    }
    DIType *di_type = reinterpret_cast<DIBuilder*>(dibuilder)->createEnumerationType(
            reinterpret_cast<DIScope*>(scope),
            name,
            reinterpret_cast<DIFile*>(file),
            line_number, size_in_bits, align_in_bits,
            reinterpret_cast<DIBuilder*>(dibuilder)->getOrCreateArray(fields),
            reinterpret_cast<DIType*>(underlying_type),
            unique_id);
    return reinterpret_cast<ZigLLVMDIType*>(di_type);
}

ZigLLVMDIType *ZigLLVMCreateDebugMemberType(ZigLLVMDIBuilder *dibuilder, ZigLLVMDIScope *scope,
        const char *name, ZigLLVMDIFile *file, unsigned line, uint64_t size_in_bits,
        uint64_t align_in_bits, uint64_t offset_in_bits, unsigned flags, ZigLLVMDIType *type)
{
    DIType *di_type = reinterpret_cast<DIBuilder*>(dibuilder)->createMemberType(
            reinterpret_cast<DIScope*>(scope),
            name,
            reinterpret_cast<DIFile*>(file),
            line, size_in_bits, align_in_bits, offset_in_bits,
            static_cast<DINode::DIFlags>(flags),
            reinterpret_cast<DIType*>(type));
    return reinterpret_cast<ZigLLVMDIType*>(di_type);
}

ZigLLVMDIType *ZigLLVMCreateDebugUnionType(ZigLLVMDIBuilder *dibuilder, ZigLLVMDIScope *scope,
        const char *name, ZigLLVMDIFile *file, unsigned line_number, uint64_t size_in_bits,
        uint64_t align_in_bits, unsigned flags, ZigLLVMDIType **types_array, int types_array_len,
        unsigned run_time_lang, const char *unique_id)
{
    SmallVector<Metadata *, 8> fields;
    for (int i = 0; i < types_array_len; i += 1) {
        DIType *ditype = reinterpret_cast<DIType*>(types_array[i]);
        fields.push_back(ditype);
    }
    DIType *di_type = reinterpret_cast<DIBuilder*>(dibuilder)->createUnionType(
            reinterpret_cast<DIScope*>(scope),
            name,
            reinterpret_cast<DIFile*>(file),
            line_number, size_in_bits, align_in_bits,
            static_cast<DINode::DIFlags>(flags),
            reinterpret_cast<DIBuilder*>(dibuilder)->getOrCreateArray(fields),
            run_time_lang, unique_id);
    return reinterpret_cast<ZigLLVMDIType*>(di_type);
}

ZigLLVMDIType *ZigLLVMCreateDebugStructType(ZigLLVMDIBuilder *dibuilder, ZigLLVMDIScope *scope,
        const char *name, ZigLLVMDIFile *file, unsigned line_number, uint64_t size_in_bits,
        uint64_t align_in_bits, unsigned flags, ZigLLVMDIType *derived_from,
        ZigLLVMDIType **types_array, int types_array_len, unsigned run_time_lang, ZigLLVMDIType *vtable_holder,
        const char *unique_id)
{
    SmallVector<Metadata *, 8> fields;
    for (int i = 0; i < types_array_len; i += 1) {
        DIType *ditype = reinterpret_cast<DIType*>(types_array[i]);
        fields.push_back(ditype);
    }
    DIType *di_type = reinterpret_cast<DIBuilder*>(dibuilder)->createStructType(
            reinterpret_cast<DIScope*>(scope),
            name,
            reinterpret_cast<DIFile*>(file),
            line_number, size_in_bits, align_in_bits,
            static_cast<DINode::DIFlags>(flags),
            reinterpret_cast<DIType*>(derived_from),
            reinterpret_cast<DIBuilder*>(dibuilder)->getOrCreateArray(fields),
            run_time_lang,
            reinterpret_cast<DIType*>(vtable_holder),
            unique_id);
    return reinterpret_cast<ZigLLVMDIType*>(di_type);
}

ZigLLVMDIType *ZigLLVMCreateReplaceableCompositeType(ZigLLVMDIBuilder *dibuilder, unsigned tag,
        const char *name, ZigLLVMDIScope *scope, ZigLLVMDIFile *file, unsigned line)
{
    DIType *di_type = reinterpret_cast<DIBuilder*>(dibuilder)->createReplaceableCompositeType(
            tag, name,
            reinterpret_cast<DIScope*>(scope),
            reinterpret_cast<DIFile*>(file),
            line);
    return reinterpret_cast<ZigLLVMDIType*>(di_type);
}

ZigLLVMDIType *ZigLLVMCreateDebugForwardDeclType(ZigLLVMDIBuilder *dibuilder, unsigned tag,
        const char *name, ZigLLVMDIScope *scope, ZigLLVMDIFile *file, unsigned line)
{
    DIType *di_type = reinterpret_cast<DIBuilder*>(dibuilder)->createForwardDecl(
            tag, name,
            reinterpret_cast<DIScope*>(scope),
            reinterpret_cast<DIFile*>(file),
            line);
    return reinterpret_cast<ZigLLVMDIType*>(di_type);
}

void ZigLLVMReplaceTemporary(ZigLLVMDIBuilder *dibuilder, ZigLLVMDIType *type,
        ZigLLVMDIType *replacement)
{
    reinterpret_cast<DIBuilder*>(dibuilder)->replaceTemporary(
            TempDIType(reinterpret_cast<DIType*>(type)),
            reinterpret_cast<DIType*>(replacement));
}

void ZigLLVMReplaceDebugArrays(ZigLLVMDIBuilder *dibuilder, ZigLLVMDIType *type,
        ZigLLVMDIType **types_array, int types_array_len)
{
    SmallVector<Metadata *, 8> fields;
    for (int i = 0; i < types_array_len; i += 1) {
        DIType *ditype = reinterpret_cast<DIType*>(types_array[i]);
        fields.push_back(ditype);
    }
    DICompositeType *composite_type = (DICompositeType*)reinterpret_cast<DIType*>(type);
    reinterpret_cast<DIBuilder*>(dibuilder)->replaceArrays(
            composite_type,
            reinterpret_cast<DIBuilder*>(dibuilder)->getOrCreateArray(fields));
}

ZigLLVMDIType *ZigLLVMCreateSubroutineType(ZigLLVMDIBuilder *dibuilder_wrapped,
        ZigLLVMDIType **types_array, int types_array_len, unsigned flags)
{
    SmallVector<Metadata *, 8> types;
    for (int i = 0; i < types_array_len; i += 1) {
        DIType *ditype = reinterpret_cast<DIType*>(types_array[i]);
        types.push_back(ditype);
    }
    DIBuilder *dibuilder = reinterpret_cast<DIBuilder*>(dibuilder_wrapped);
    DISubroutineType *subroutine_type = dibuilder->createSubroutineType(
            dibuilder->getOrCreateTypeArray(types),
            static_cast<DINode::DIFlags>(flags));
    DIType *ditype = subroutine_type;
    return reinterpret_cast<ZigLLVMDIType*>(ditype);
}

unsigned ZigLLVMEncoding_DW_ATE_unsigned(void) {
    return dwarf::DW_ATE_unsigned;
}

unsigned ZigLLVMEncoding_DW_ATE_signed(void) {
    return dwarf::DW_ATE_signed;
}

unsigned ZigLLVMEncoding_DW_ATE_float(void) {
    return dwarf::DW_ATE_float;
}

unsigned ZigLLVMEncoding_DW_ATE_boolean(void) {
    return dwarf::DW_ATE_boolean;
}

unsigned ZigLLVMEncoding_DW_ATE_unsigned_char(void) {
    return dwarf::DW_ATE_unsigned_char;
}

unsigned ZigLLVMEncoding_DW_ATE_signed_char(void) {
    return dwarf::DW_ATE_signed_char;
}

unsigned ZigLLVMLang_DW_LANG_C99(void) {
    return dwarf::DW_LANG_C99;
}

unsigned ZigLLVMTag_DW_variable(void) {
    return dwarf::DW_TAG_variable;
}

unsigned ZigLLVMTag_DW_structure_type(void) {
    return dwarf::DW_TAG_structure_type;
}

unsigned ZigLLVMTag_DW_enumeration_type(void) {
    return dwarf::DW_TAG_enumeration_type;
}

unsigned ZigLLVMTag_DW_union_type(void) {
    return dwarf::DW_TAG_union_type;
}

ZigLLVMDIBuilder *ZigLLVMCreateDIBuilder(LLVMModuleRef module, bool allow_unresolved) {
    DIBuilder *di_builder = new(std::nothrow) DIBuilder(*unwrap(module), allow_unresolved);
    if (di_builder == nullptr)
        return nullptr;
    return reinterpret_cast<ZigLLVMDIBuilder *>(di_builder);
}

void ZigLLVMDisposeDIBuilder(ZigLLVMDIBuilder *dbuilder) {
    DIBuilder *di_builder = reinterpret_cast<DIBuilder *>(dbuilder);
    delete di_builder;
}

void ZigLLVMSetCurrentDebugLocation(LLVMBuilderRef builder, int line, int column, ZigLLVMDIScope *scope) {
    DIScope* di_scope = reinterpret_cast<DIScope*>(scope);
    DebugLoc debug_loc = DILocation::get(di_scope->getContext(), line, column, di_scope, nullptr, false);
    unwrap(builder)->SetCurrentDebugLocation(debug_loc);
}

void ZigLLVMClearCurrentDebugLocation(LLVMBuilderRef builder) {
    unwrap(builder)->SetCurrentDebugLocation(DebugLoc());
}


ZigLLVMDILexicalBlock *ZigLLVMCreateLexicalBlock(ZigLLVMDIBuilder *dbuilder, ZigLLVMDIScope *scope,
        ZigLLVMDIFile *file, unsigned line, unsigned col)
{
    DILexicalBlock *result = reinterpret_cast<DIBuilder*>(dbuilder)->createLexicalBlock(
            reinterpret_cast<DIScope*>(scope),
            reinterpret_cast<DIFile*>(file),
            line,
            col);
    return reinterpret_cast<ZigLLVMDILexicalBlock*>(result);
}

ZigLLVMDILocalVariable *ZigLLVMCreateAutoVariable(ZigLLVMDIBuilder *dbuilder,
        ZigLLVMDIScope *scope, const char *name, ZigLLVMDIFile *file, unsigned line_no,
        ZigLLVMDIType *type, bool always_preserve, unsigned flags)
{
    DILocalVariable *result = reinterpret_cast<DIBuilder*>(dbuilder)->createAutoVariable(
            reinterpret_cast<DIScope*>(scope),
            name,
            reinterpret_cast<DIFile*>(file),
            line_no,
            reinterpret_cast<DIType*>(type),
            always_preserve,
            static_cast<DINode::DIFlags>(flags));
    return reinterpret_cast<ZigLLVMDILocalVariable*>(result);
}

ZigLLVMDIGlobalVariable *ZigLLVMCreateGlobalVariable(ZigLLVMDIBuilder *dbuilder,
    ZigLLVMDIScope *scope, const char *name, const char *linkage_name, ZigLLVMDIFile *file,
    unsigned line_no, ZigLLVMDIType *di_type, bool is_local_to_unit)
{
    DIGlobalVariableExpression *result = reinterpret_cast<DIBuilder*>(dbuilder)->createGlobalVariableExpression(
        reinterpret_cast<DIScope*>(scope),
        name,
        linkage_name,
        reinterpret_cast<DIFile*>(file),
        line_no,
        reinterpret_cast<DIType*>(di_type),
        is_local_to_unit);
    return reinterpret_cast<ZigLLVMDIGlobalVariable*>(result);
}

ZigLLVMDILocalVariable *ZigLLVMCreateParameterVariable(ZigLLVMDIBuilder *dbuilder,
        ZigLLVMDIScope *scope, const char *name, ZigLLVMDIFile *file, unsigned line_no,
        ZigLLVMDIType *type, bool always_preserve, unsigned flags, unsigned arg_no)
{
    assert(arg_no != 0);
    DILocalVariable *result = reinterpret_cast<DIBuilder*>(dbuilder)->createParameterVariable(
            reinterpret_cast<DIScope*>(scope),
            name,
            arg_no,
            reinterpret_cast<DIFile*>(file),
            line_no,
            reinterpret_cast<DIType*>(type),
            always_preserve,
            static_cast<DINode::DIFlags>(flags));
    return reinterpret_cast<ZigLLVMDILocalVariable*>(result);
}

ZigLLVMDIScope *ZigLLVMLexicalBlockToScope(ZigLLVMDILexicalBlock *lexical_block) {
    DIScope *scope = reinterpret_cast<DILexicalBlock*>(lexical_block);
    return reinterpret_cast<ZigLLVMDIScope*>(scope);
}

ZigLLVMDIScope *ZigLLVMCompileUnitToScope(ZigLLVMDICompileUnit *compile_unit) {
    DIScope *scope = reinterpret_cast<DICompileUnit*>(compile_unit);
    return reinterpret_cast<ZigLLVMDIScope*>(scope);
}

ZigLLVMDIScope *ZigLLVMFileToScope(ZigLLVMDIFile *difile) {
    DIScope *scope = reinterpret_cast<DIFile*>(difile);
    return reinterpret_cast<ZigLLVMDIScope*>(scope);
}

ZigLLVMDIScope *ZigLLVMSubprogramToScope(ZigLLVMDISubprogram *subprogram) {
    DIScope *scope = reinterpret_cast<DISubprogram*>(subprogram);
    return reinterpret_cast<ZigLLVMDIScope*>(scope);
}

ZigLLVMDIScope *ZigLLVMTypeToScope(ZigLLVMDIType *type) {
    DIScope *scope = reinterpret_cast<DIType*>(type);
    return reinterpret_cast<ZigLLVMDIScope*>(scope);
}

ZigLLVMDICompileUnit *ZigLLVMCreateCompileUnit(ZigLLVMDIBuilder *dibuilder,
        unsigned lang, ZigLLVMDIFile *difile, const char *producer,
        bool is_optimized, const char *flags, unsigned runtime_version, const char *split_name,
        uint64_t dwo_id, bool emit_debug_info)
{
    DICompileUnit *result = reinterpret_cast<DIBuilder*>(dibuilder)->createCompileUnit(
            lang,
            reinterpret_cast<DIFile*>(difile),
            producer, is_optimized, flags, runtime_version, split_name,
            (emit_debug_info ? DICompileUnit::DebugEmissionKind::FullDebug : DICompileUnit::DebugEmissionKind::NoDebug),
            dwo_id);
    return reinterpret_cast<ZigLLVMDICompileUnit*>(result);
}


ZigLLVMDIFile *ZigLLVMCreateFile(ZigLLVMDIBuilder *dibuilder, const char *filename, const char *directory) {
    DIFile *result = reinterpret_cast<DIBuilder*>(dibuilder)->createFile(filename, directory);
    return reinterpret_cast<ZigLLVMDIFile*>(result);
}

ZigLLVMDISubprogram *ZigLLVMCreateFunction(ZigLLVMDIBuilder *dibuilder, ZigLLVMDIScope *scope,
        const char *name, const char *linkage_name, ZigLLVMDIFile *file, unsigned lineno,
        ZigLLVMDIType *fn_di_type, bool is_local_to_unit, bool is_definition, unsigned scope_line,
        unsigned flags, bool is_optimized, ZigLLVMDISubprogram *decl_subprogram)
{
    DISubroutineType *di_sub_type = static_cast<DISubroutineType*>(reinterpret_cast<DIType*>(fn_di_type));
    DISubprogram *result = reinterpret_cast<DIBuilder*>(dibuilder)->createFunction(
            reinterpret_cast<DIScope*>(scope),
            name, linkage_name,
            reinterpret_cast<DIFile*>(file),
            lineno,
            di_sub_type,
            scope_line,
            static_cast<DINode::DIFlags>(flags),
            DISubprogram::toSPFlags(is_local_to_unit, is_definition, is_optimized),
            nullptr,
            reinterpret_cast<DISubprogram *>(decl_subprogram),
            nullptr);
    return reinterpret_cast<ZigLLVMDISubprogram*>(result);
}

void ZigLLVMDIBuilderFinalize(ZigLLVMDIBuilder *dibuilder) {
    reinterpret_cast<DIBuilder*>(dibuilder)->finalize();
}

LLVMValueRef ZigLLVMInsertDeclareAtEnd(ZigLLVMDIBuilder *dibuilder, LLVMValueRef storage,
        ZigLLVMDILocalVariable *var_info, ZigLLVMDILocation *debug_loc, LLVMBasicBlockRef basic_block_ref)
{
    Instruction *result = reinterpret_cast<DIBuilder*>(dibuilder)->insertDeclare(
            unwrap(storage),
            reinterpret_cast<DILocalVariable *>(var_info),
            reinterpret_cast<DIBuilder*>(dibuilder)->createExpression(),
            reinterpret_cast<DILocation*>(debug_loc),
            static_cast<BasicBlock*>(unwrap(basic_block_ref)));
    return wrap(result);
}

LLVMValueRef ZigLLVMInsertDeclare(ZigLLVMDIBuilder *dibuilder, LLVMValueRef storage,
        ZigLLVMDILocalVariable *var_info, ZigLLVMDILocation *debug_loc, LLVMValueRef insert_before_instr)
{
    Instruction *result = reinterpret_cast<DIBuilder*>(dibuilder)->insertDeclare(
            unwrap(storage),
            reinterpret_cast<DILocalVariable *>(var_info),
            reinterpret_cast<DIBuilder*>(dibuilder)->createExpression(),
            reinterpret_cast<DILocation*>(debug_loc),
            static_cast<Instruction*>(unwrap(insert_before_instr)));
    return wrap(result);
}

ZigLLVMDILocation *ZigLLVMGetDebugLoc(unsigned line, unsigned col, ZigLLVMDIScope *scope) {
    DIScope* di_scope = reinterpret_cast<DIScope*>(scope);
    DebugLoc debug_loc = DILocation::get(di_scope->getContext(), line, col, di_scope, nullptr, false);
    return reinterpret_cast<ZigLLVMDILocation*>(debug_loc.get());
}

void ZigLLVMSetFastMath(LLVMBuilderRef builder_wrapped, bool on_state) {
    if (on_state) {
        FastMathFlags fmf;
        fmf.setFast();
        unwrap(builder_wrapped)->setFastMathFlags(fmf);
    } else {
        unwrap(builder_wrapped)->clearFastMathFlags();
    }
}

void ZigLLVMAddByValAttr(LLVMValueRef fn_ref, unsigned ArgNo, LLVMTypeRef type_val) {
    Function *func = unwrap<Function>(fn_ref);
    const AttributeList attr_set = func->getAttributes();
    AttrBuilder attr_builder;
    Type *llvm_type = unwrap<Type>(type_val);
    attr_builder.addByValAttr(llvm_type);
    const AttributeList new_attr_set = attr_set.addAttributes(func->getContext(), ArgNo + 1, attr_builder);
    func->setAttributes(new_attr_set);
}

void ZigLLVMAddSretAttr(LLVMValueRef fn_ref, unsigned ArgNo, LLVMTypeRef type_val) {
    Function *func = unwrap<Function>(fn_ref);
    const AttributeList attr_set = func->getAttributes();
    AttrBuilder attr_builder;
    Type *llvm_type = unwrap<Type>(type_val);
    attr_builder.addStructRetAttr(llvm_type);
    const AttributeList new_attr_set = attr_set.addAttributes(func->getContext(), ArgNo + 1, attr_builder);
    func->setAttributes(new_attr_set);
}

void ZigLLVMAddFunctionAttr(LLVMValueRef fn_ref, const char *attr_name, const char *attr_value) {
    Function *func = unwrap<Function>(fn_ref);
    const AttributeList attr_set = func->getAttributes();
    AttrBuilder attr_builder;
    if (attr_value) {
        attr_builder.addAttribute(attr_name, attr_value);
    } else {
        attr_builder.addAttribute(attr_name);
    }
    const AttributeList new_attr_set = attr_set.addAttributes(func->getContext(),
            AttributeList::FunctionIndex, attr_builder);
    func->setAttributes(new_attr_set);
}

void ZigLLVMAddFunctionAttrCold(LLVMValueRef fn_ref) {
    Function *func = unwrap<Function>(fn_ref);
    const AttributeList attr_set = func->getAttributes();
    const AttributeList new_attr_set = attr_set.addAttribute(func->getContext(), AttributeList::FunctionIndex,
            Attribute::Cold);
    func->setAttributes(new_attr_set);
}

void ZigLLVMParseCommandLineOptions(size_t argc, const char *const *argv) {
    cl::ParseCommandLineOptions(argc, argv);
}

const char *ZigLLVMGetArchTypeName(ZigLLVM_ArchType arch) {
    return (const char*)Triple::getArchTypeName((Triple::ArchType)arch).bytes_begin();
}

const char *ZigLLVMGetVendorTypeName(ZigLLVM_VendorType vendor) {
    return (const char*)Triple::getVendorTypeName((Triple::VendorType)vendor).bytes_begin();
}

const char *ZigLLVMGetOSTypeName(ZigLLVM_OSType os) {
    const char* name = (const char*)Triple::getOSTypeName((Triple::OSType)os).bytes_begin();
    if (strcmp(name, "macosx") == 0) return "macos";
    return name;
}

const char *ZigLLVMGetEnvironmentTypeName(ZigLLVM_EnvironmentType env_type) {
    return (const char*)Triple::getEnvironmentTypeName((Triple::EnvironmentType)env_type).bytes_begin();
}

void ZigLLVMGetNativeTarget(ZigLLVM_ArchType *arch_type,
        ZigLLVM_VendorType *vendor_type, ZigLLVM_OSType *os_type, ZigLLVM_EnvironmentType *environ_type,
        ZigLLVM_ObjectFormatType *oformat)
{
    char *native_triple = LLVMGetDefaultTargetTriple();
    Triple triple(Triple::normalize(native_triple));

    *arch_type = (ZigLLVM_ArchType)triple.getArch();
    *vendor_type = (ZigLLVM_VendorType)triple.getVendor();
    *os_type = (ZigLLVM_OSType)triple.getOS();
    *environ_type = (ZigLLVM_EnvironmentType)triple.getEnvironment();
    *oformat = (ZigLLVM_ObjectFormatType)triple.getObjectFormat();

    free(native_triple);
}

void ZigLLVMAddModuleDebugInfoFlag(LLVMModuleRef module) {
    unwrap(module)->addModuleFlag(Module::Warning, "Debug Info Version", DEBUG_METADATA_VERSION);
    unwrap(module)->addModuleFlag(Module::Warning, "Dwarf Version", 4);
}

void ZigLLVMAddModuleCodeViewFlag(LLVMModuleRef module) {
    unwrap(module)->addModuleFlag(Module::Warning, "CodeView", 1);
}

void ZigLLVMSetModulePICLevel(LLVMModuleRef module) {
    unwrap(module)->setPICLevel(PICLevel::Level::BigPIC);
}

void ZigLLVMSetModulePIELevel(LLVMModuleRef module) {
    unwrap(module)->setPIELevel(PIELevel::Level::Large);
}

void ZigLLVMSetModuleCodeModel(LLVMModuleRef module, LLVMCodeModel code_model) {
    bool JIT;
    unwrap(module)->setCodeModel(*unwrap(code_model, JIT));
    assert(!JIT);
}

<<<<<<< HEAD
=======
static AtomicOrdering mapFromLLVMOrdering(LLVMAtomicOrdering Ordering) {
    switch (Ordering) {
        case LLVMAtomicOrderingNotAtomic: return AtomicOrdering::NotAtomic;
        case LLVMAtomicOrderingUnordered: return AtomicOrdering::Unordered;
        case LLVMAtomicOrderingMonotonic: return AtomicOrdering::Monotonic;
        case LLVMAtomicOrderingAcquire: return AtomicOrdering::Acquire;
        case LLVMAtomicOrderingRelease: return AtomicOrdering::Release;
        case LLVMAtomicOrderingAcquireRelease: return AtomicOrdering::AcquireRelease;
        case LLVMAtomicOrderingSequentiallyConsistent: return AtomicOrdering::SequentiallyConsistent;
    }
    abort();
}

LLVMValueRef ZigLLVMBuildCmpXchg(LLVMBuilderRef builder, LLVMValueRef ptr, LLVMValueRef cmp,
        LLVMValueRef new_val, LLVMAtomicOrdering success_ordering,
        LLVMAtomicOrdering failure_ordering, bool is_weak, bool is_single_threaded)
{
    AtomicCmpXchgInst *inst = unwrap(builder)->CreateAtomicCmpXchg(unwrap(ptr),
        unwrap(cmp), unwrap(new_val),
        mapFromLLVMOrdering(success_ordering), mapFromLLVMOrdering(failure_ordering),
        is_single_threaded ? SyncScope::SingleThread : SyncScope::System);
    inst->setWeak(is_weak);
    return wrap(inst);
}

>>>>>>> 0395b35c
LLVMValueRef ZigLLVMBuildNSWShl(LLVMBuilderRef builder, LLVMValueRef LHS, LLVMValueRef RHS,
        const char *name)
{
    return wrap(unwrap(builder)->CreateShl(unwrap(LHS), unwrap(RHS), name, false, true));
}

LLVMValueRef ZigLLVMBuildNUWShl(LLVMBuilderRef builder, LLVMValueRef LHS, LLVMValueRef RHS,
        const char *name)
{
    return wrap(unwrap(builder)->CreateShl(unwrap(LHS), unwrap(RHS), name, true, false));
}

LLVMValueRef ZigLLVMBuildLShrExact(LLVMBuilderRef builder, LLVMValueRef LHS, LLVMValueRef RHS,
        const char *name)
{
    return wrap(unwrap(builder)->CreateLShr(unwrap(LHS), unwrap(RHS), name, true));
}

LLVMValueRef ZigLLVMBuildAShrExact(LLVMBuilderRef builder, LLVMValueRef LHS, LLVMValueRef RHS,
        const char *name)
{
    return wrap(unwrap(builder)->CreateAShr(unwrap(LHS), unwrap(RHS), name, true));
}

void ZigLLVMSetTailCall(LLVMValueRef Call) {
    unwrap<CallInst>(Call)->setTailCallKind(CallInst::TCK_MustTail);
} 

void ZigLLVMSetCallSret(LLVMValueRef Call, LLVMTypeRef return_type) {
    const AttributeList attr_set = unwrap<CallInst>(Call)->getAttributes();
    AttrBuilder attr_builder;
    Type *llvm_type = unwrap<Type>(return_type);
    attr_builder.addStructRetAttr(llvm_type);
    const AttributeList new_attr_set = attr_set.addAttributes(unwrap<CallInst>(Call)->getContext(), 1, attr_builder);
    unwrap<CallInst>(Call)->setAttributes(new_attr_set);
}

void ZigLLVMFunctionSetPrefixData(LLVMValueRef function, LLVMValueRef data) {
    unwrap<Function>(function)->setPrefixData(unwrap<Constant>(data));
}

void ZigLLVMFunctionSetCallingConv(LLVMValueRef function, ZigLLVM_CallingConv cc) {
    unwrap<Function>(function)->setCallingConv(static_cast<CallingConv::ID>(cc));
}

class MyOStream: public raw_ostream {
    public:
        MyOStream(void (*_append_diagnostic)(void *, const char *, size_t), void *_context) :
            raw_ostream(true), append_diagnostic(_append_diagnostic), context(_context), pos(0) {

        }
        void write_impl(const char *ptr, size_t len) override {
            append_diagnostic(context, ptr, len);
            pos += len;
        }
        uint64_t current_pos() const override {
            return pos;
        }
        void (*append_diagnostic)(void *, const char *, size_t);
        void *context;
        size_t pos;
};

bool ZigLLVMWriteImportLibrary(const char *def_path, const ZigLLVM_ArchType arch,
                               const char *output_lib_path, bool kill_at)
{
    COFF::MachineTypes machine = COFF::IMAGE_FILE_MACHINE_UNKNOWN;

    switch (arch) {
        case ZigLLVM_x86:
            machine = COFF::IMAGE_FILE_MACHINE_I386;
            break;
        case ZigLLVM_x86_64:
            machine = COFF::IMAGE_FILE_MACHINE_AMD64;
            break;
        case ZigLLVM_arm:
        case ZigLLVM_armeb:
        case ZigLLVM_thumb:
        case ZigLLVM_thumbeb:
            machine = COFF::IMAGE_FILE_MACHINE_ARMNT;
            break;
        case ZigLLVM_aarch64:
        case ZigLLVM_aarch64_be:
            machine = COFF::IMAGE_FILE_MACHINE_ARM64;
            break;
        default:
            break;
    }

    if (machine == COFF::IMAGE_FILE_MACHINE_UNKNOWN) {
        return true;
    }

    auto bufOrErr = MemoryBuffer::getFile(def_path);
    if (!bufOrErr) {
        return false;
    }

    MemoryBuffer& buf = *bufOrErr.get();
    Expected<object::COFFModuleDefinition> def =
        object::parseCOFFModuleDefinition(buf, machine, /* MingwDef */ true);

    if (!def) {
        return true;
    }

    // The exports-juggling code below is ripped from LLVM's DllToolDriver.cpp

    // If ExtName is set (if the "ExtName = Name" syntax was used), overwrite
    // Name with ExtName and clear ExtName. When only creating an import
    // library and not linking, the internal name is irrelevant. This avoids
    // cases where writeImportLibrary tries to transplant decoration from
    // symbol decoration onto ExtName.
    for (object::COFFShortExport& E : def->Exports) {
        if (!E.ExtName.empty()) {
            E.Name = E.ExtName;
            E.ExtName.clear();
        }
    }

    if (machine == COFF::IMAGE_FILE_MACHINE_I386 && kill_at) {
        for (object::COFFShortExport& E : def->Exports) {
            if (!E.AliasTarget.empty() || (!E.Name.empty() && E.Name[0] == '?'))
                continue;
            E.SymbolName = E.Name;
            // Trim off the trailing decoration. Symbols will always have a
            // starting prefix here (either _ for cdecl/stdcall, @ for fastcall
            // or ? for C++ functions). Vectorcall functions won't have any
            // fixed prefix, but the function base name will still be at least
            // one char.
            E.Name = E.Name.substr(0, E.Name.find('@', 1));
            // By making sure E.SymbolName != E.Name for decorated symbols,
            // writeImportLibrary writes these symbols with the type
            // IMPORT_NAME_UNDECORATE.
        }
    }

    return static_cast<bool>(
        object::writeImportLibrary(def->OutputFile, output_lib_path,
                                   def->Exports, machine, /* MinGW */ true));
}

bool ZigLLVMWriteArchive(const char *archive_name, const char **file_names, size_t file_name_count,
        ZigLLVM_OSType os_type)
{
    object::Archive::Kind kind;
    switch (os_type) {
        case ZigLLVM_Win32:
            // For some reason llvm-lib passes K_GNU on windows.
            // See lib/ToolDrivers/llvm-lib/LibDriver.cpp:168 in libDriverMain
            kind = object::Archive::K_GNU;
            break;
        case ZigLLVM_Linux:
            kind = object::Archive::K_GNU;
            break;
        case ZigLLVM_MacOSX:
        case ZigLLVM_Darwin:
        case ZigLLVM_IOS:
            kind = object::Archive::K_DARWIN;
            break;
        case ZigLLVM_OpenBSD:
        case ZigLLVM_FreeBSD:
            kind = object::Archive::K_BSD;
            break;
        default:
            kind = object::Archive::K_GNU;
    }
    SmallVector<NewArchiveMember, 4> new_members;
    for (size_t i = 0; i < file_name_count; i += 1) {
        Expected<NewArchiveMember> new_member = NewArchiveMember::getFile(file_names[i], true);
        Error err = new_member.takeError();
        if (err) return true;
        new_members.push_back(std::move(*new_member));
    }
    Error err = writeArchive(archive_name, new_members, true, kind, true, false, nullptr);
    if (err) return true;
    return false;
}

int ZigLLDLinkCOFF(int argc, const char **argv, bool can_exit_early) {
    std::vector<const char *> args(argv, argv + argc);
    return lld::coff::link(args, can_exit_early, llvm::outs(), llvm::errs());
}

int ZigLLDLinkELF(int argc, const char **argv, bool can_exit_early) {
    std::vector<const char *> args(argv, argv + argc);
    return lld::elf::link(args, can_exit_early, llvm::outs(), llvm::errs());
}

int ZigLLDLinkWasm(int argc, const char **argv, bool can_exit_early) {
    std::vector<const char *> args(argv, argv + argc);
    return lld::wasm::link(args, can_exit_early, llvm::outs(), llvm::errs());
}

<<<<<<< HEAD
=======
static AtomicRMWInst::BinOp toLLVMRMWBinOp(enum ZigLLVM_AtomicRMWBinOp BinOp) {
    switch (BinOp) {
        default:
        case ZigLLVMAtomicRMWBinOpXchg: return AtomicRMWInst::Xchg;
        case ZigLLVMAtomicRMWBinOpAdd: return AtomicRMWInst::Add;
        case ZigLLVMAtomicRMWBinOpSub: return AtomicRMWInst::Sub;
        case ZigLLVMAtomicRMWBinOpAnd: return AtomicRMWInst::And;
        case ZigLLVMAtomicRMWBinOpNand: return AtomicRMWInst::Nand;
        case ZigLLVMAtomicRMWBinOpOr: return AtomicRMWInst::Or;
        case ZigLLVMAtomicRMWBinOpXor: return AtomicRMWInst::Xor;
        case ZigLLVMAtomicRMWBinOpMax: return AtomicRMWInst::Max;
        case ZigLLVMAtomicRMWBinOpMin: return AtomicRMWInst::Min;
        case ZigLLVMAtomicRMWBinOpUMax: return AtomicRMWInst::UMax;
        case ZigLLVMAtomicRMWBinOpUMin: return AtomicRMWInst::UMin;
        case ZigLLVMAtomicRMWBinOpFAdd: return AtomicRMWInst::FAdd;
        case ZigLLVMAtomicRMWBinOpFSub: return AtomicRMWInst::FSub;
    }
}

>>>>>>> 0395b35c
inline LLVMAttributeRef wrap(Attribute Attr) {
    return reinterpret_cast<LLVMAttributeRef>(Attr.getRawPointer());
}

inline Attribute unwrap(LLVMAttributeRef Attr) {
    return Attribute::fromRawPointer(Attr);
}

<<<<<<< HEAD
=======
LLVMValueRef ZigLLVMBuildAtomicRMW(LLVMBuilderRef B, enum ZigLLVM_AtomicRMWBinOp op,
    LLVMValueRef PTR, LLVMValueRef Val,
    LLVMAtomicOrdering ordering, LLVMBool singleThread) 
{
    AtomicRMWInst::BinOp intop = toLLVMRMWBinOp(op);
    return wrap(unwrap(B)->CreateAtomicRMW(intop, unwrap(PTR),
        unwrap(Val), mapFromLLVMOrdering(ordering), 
        singleThread ? SyncScope::SingleThread : SyncScope::System));
}

>>>>>>> 0395b35c
LLVMValueRef ZigLLVMBuildAndReduce(LLVMBuilderRef B, LLVMValueRef Val) {
    return wrap(unwrap(B)->CreateAndReduce(unwrap(Val)));
}

LLVMValueRef ZigLLVMBuildOrReduce(LLVMBuilderRef B, LLVMValueRef Val) {
    return wrap(unwrap(B)->CreateOrReduce(unwrap(Val)));
}

LLVMValueRef ZigLLVMBuildXorReduce(LLVMBuilderRef B, LLVMValueRef Val) {
    return wrap(unwrap(B)->CreateXorReduce(unwrap(Val)));
}

LLVMValueRef ZigLLVMBuildIntMaxReduce(LLVMBuilderRef B, LLVMValueRef Val, bool is_signed) {
    return wrap(unwrap(B)->CreateIntMaxReduce(unwrap(Val), is_signed));
}

LLVMValueRef ZigLLVMBuildIntMinReduce(LLVMBuilderRef B, LLVMValueRef Val, bool is_signed) {
    return wrap(unwrap(B)->CreateIntMinReduce(unwrap(Val), is_signed));
}

LLVMValueRef ZigLLVMBuildFPMaxReduce(LLVMBuilderRef B, LLVMValueRef Val) {
    return wrap(unwrap(B)->CreateFPMaxReduce(unwrap(Val)));
}

LLVMValueRef ZigLLVMBuildFPMinReduce(LLVMBuilderRef B, LLVMValueRef Val) {
    return wrap(unwrap(B)->CreateFPMinReduce(unwrap(Val)));
}

LLVMValueRef ZigLLVMBuildAddReduce(LLVMBuilderRef B, LLVMValueRef Val) {
    return wrap(unwrap(B)->CreateAddReduce(unwrap(Val)));
}

LLVMValueRef ZigLLVMBuildMulReduce(LLVMBuilderRef B, LLVMValueRef Val) {
    return wrap(unwrap(B)->CreateMulReduce(unwrap(Val)));
}

LLVMValueRef ZigLLVMBuildFPAddReduce(LLVMBuilderRef B, LLVMValueRef Acc, LLVMValueRef Val) {
    return wrap(unwrap(B)->CreateFAddReduce(unwrap(Acc), unwrap(Val)));
}

LLVMValueRef ZigLLVMBuildFPMulReduce(LLVMBuilderRef B, LLVMValueRef Acc, LLVMValueRef Val) {
    return wrap(unwrap(B)->CreateFMulReduce(unwrap(Acc), unwrap(Val)));
}

static_assert((Triple::ArchType)ZigLLVM_UnknownArch == Triple::UnknownArch, "");
static_assert((Triple::ArchType)ZigLLVM_arm == Triple::arm, "");
static_assert((Triple::ArchType)ZigLLVM_armeb == Triple::armeb, "");
static_assert((Triple::ArchType)ZigLLVM_aarch64 == Triple::aarch64, "");
static_assert((Triple::ArchType)ZigLLVM_aarch64_be == Triple::aarch64_be, "");
static_assert((Triple::ArchType)ZigLLVM_aarch64_32 == Triple::aarch64_32, "");
static_assert((Triple::ArchType)ZigLLVM_arc == Triple::arc, "");
static_assert((Triple::ArchType)ZigLLVM_avr == Triple::avr, "");
static_assert((Triple::ArchType)ZigLLVM_bpfel == Triple::bpfel, "");
static_assert((Triple::ArchType)ZigLLVM_bpfeb == Triple::bpfeb, "");
static_assert((Triple::ArchType)ZigLLVM_csky == Triple::csky, "");
static_assert((Triple::ArchType)ZigLLVM_hexagon == Triple::hexagon, "");
static_assert((Triple::ArchType)ZigLLVM_m68k == Triple::m68k, "");
static_assert((Triple::ArchType)ZigLLVM_mips == Triple::mips, "");
static_assert((Triple::ArchType)ZigLLVM_mipsel == Triple::mipsel, "");
static_assert((Triple::ArchType)ZigLLVM_mips64 == Triple::mips64, "");
static_assert((Triple::ArchType)ZigLLVM_mips64el == Triple::mips64el, "");
static_assert((Triple::ArchType)ZigLLVM_msp430 == Triple::msp430, "");
static_assert((Triple::ArchType)ZigLLVM_ppc == Triple::ppc, "");
static_assert((Triple::ArchType)ZigLLVM_ppcle == Triple::ppcle, "");
static_assert((Triple::ArchType)ZigLLVM_ppc64 == Triple::ppc64, "");
static_assert((Triple::ArchType)ZigLLVM_ppc64le == Triple::ppc64le, "");
static_assert((Triple::ArchType)ZigLLVM_r600 == Triple::r600, "");
static_assert((Triple::ArchType)ZigLLVM_amdgcn == Triple::amdgcn, "");
static_assert((Triple::ArchType)ZigLLVM_riscv32 == Triple::riscv32, "");
static_assert((Triple::ArchType)ZigLLVM_riscv64 == Triple::riscv64, "");
static_assert((Triple::ArchType)ZigLLVM_sparc == Triple::sparc, "");
static_assert((Triple::ArchType)ZigLLVM_sparcv9 == Triple::sparcv9, "");
static_assert((Triple::ArchType)ZigLLVM_sparcel == Triple::sparcel, "");
static_assert((Triple::ArchType)ZigLLVM_systemz == Triple::systemz, "");
static_assert((Triple::ArchType)ZigLLVM_tce == Triple::tce, "");
static_assert((Triple::ArchType)ZigLLVM_tcele == Triple::tcele, "");
static_assert((Triple::ArchType)ZigLLVM_thumb == Triple::thumb, "");
static_assert((Triple::ArchType)ZigLLVM_thumbeb == Triple::thumbeb, "");
static_assert((Triple::ArchType)ZigLLVM_x86 == Triple::x86, "");
static_assert((Triple::ArchType)ZigLLVM_x86_64 == Triple::x86_64, "");
static_assert((Triple::ArchType)ZigLLVM_xcore == Triple::xcore, "");
static_assert((Triple::ArchType)ZigLLVM_nvptx == Triple::nvptx, "");
static_assert((Triple::ArchType)ZigLLVM_nvptx64 == Triple::nvptx64, "");
static_assert((Triple::ArchType)ZigLLVM_le32 == Triple::le32, "");
static_assert((Triple::ArchType)ZigLLVM_le64 == Triple::le64, "");
static_assert((Triple::ArchType)ZigLLVM_amdil == Triple::amdil, "");
static_assert((Triple::ArchType)ZigLLVM_amdil64 == Triple::amdil64, "");
static_assert((Triple::ArchType)ZigLLVM_hsail == Triple::hsail, "");
static_assert((Triple::ArchType)ZigLLVM_hsail64 == Triple::hsail64, "");
static_assert((Triple::ArchType)ZigLLVM_spir == Triple::spir, "");
static_assert((Triple::ArchType)ZigLLVM_spir64 == Triple::spir64, "");
static_assert((Triple::ArchType)ZigLLVM_kalimba == Triple::kalimba, "");
static_assert((Triple::ArchType)ZigLLVM_shave == Triple::shave, "");
static_assert((Triple::ArchType)ZigLLVM_lanai == Triple::lanai, "");
static_assert((Triple::ArchType)ZigLLVM_wasm32 == Triple::wasm32, "");
static_assert((Triple::ArchType)ZigLLVM_wasm64 == Triple::wasm64, "");
static_assert((Triple::ArchType)ZigLLVM_renderscript32 == Triple::renderscript32, "");
static_assert((Triple::ArchType)ZigLLVM_renderscript64 == Triple::renderscript64, "");
static_assert((Triple::ArchType)ZigLLVM_ve == Triple::ve, "");
static_assert((Triple::ArchType)ZigLLVM_LastArchType == Triple::LastArchType, "");

static_assert((Triple::VendorType)ZigLLVM_UnknownVendor == Triple::UnknownVendor, "");
static_assert((Triple::VendorType)ZigLLVM_Apple == Triple::Apple, "");
static_assert((Triple::VendorType)ZigLLVM_PC == Triple::PC, "");
static_assert((Triple::VendorType)ZigLLVM_SCEI == Triple::SCEI, "");
static_assert((Triple::VendorType)ZigLLVM_Freescale == Triple::Freescale, "");
static_assert((Triple::VendorType)ZigLLVM_IBM == Triple::IBM, "");
static_assert((Triple::VendorType)ZigLLVM_ImaginationTechnologies == Triple::ImaginationTechnologies, "");
static_assert((Triple::VendorType)ZigLLVM_MipsTechnologies == Triple::MipsTechnologies, "");
static_assert((Triple::VendorType)ZigLLVM_NVIDIA == Triple::NVIDIA, "");
static_assert((Triple::VendorType)ZigLLVM_CSR == Triple::CSR, "");
static_assert((Triple::VendorType)ZigLLVM_Myriad == Triple::Myriad, "");
static_assert((Triple::VendorType)ZigLLVM_AMD == Triple::AMD, "");
static_assert((Triple::VendorType)ZigLLVM_Mesa == Triple::Mesa, "");
static_assert((Triple::VendorType)ZigLLVM_SUSE == Triple::SUSE, "");
static_assert((Triple::VendorType)ZigLLVM_OpenEmbedded == Triple::OpenEmbedded, "");
static_assert((Triple::VendorType)ZigLLVM_LastVendorType == Triple::LastVendorType, "");

static_assert((Triple::OSType)ZigLLVM_UnknownOS == Triple::UnknownOS, "");
static_assert((Triple::OSType)ZigLLVM_Ananas == Triple::Ananas, "");
static_assert((Triple::OSType)ZigLLVM_CloudABI == Triple::CloudABI, "");
static_assert((Triple::OSType)ZigLLVM_Darwin == Triple::Darwin, "");
static_assert((Triple::OSType)ZigLLVM_DragonFly == Triple::DragonFly, "");
static_assert((Triple::OSType)ZigLLVM_FreeBSD == Triple::FreeBSD, "");
static_assert((Triple::OSType)ZigLLVM_Fuchsia == Triple::Fuchsia, "");
static_assert((Triple::OSType)ZigLLVM_IOS == Triple::IOS, "");
// Commented out to work around a Debian/Ubuntu bug.
// See https://github.com/ziglang/zig/issues/2076
//static_assert((Triple::OSType)ZigLLVM_KFreeBSD == Triple::KFreeBSD, "");
static_assert((Triple::OSType)ZigLLVM_Linux == Triple::Linux, "");
static_assert((Triple::OSType)ZigLLVM_Lv2 == Triple::Lv2, "");
static_assert((Triple::OSType)ZigLLVM_MacOSX == Triple::MacOSX, "");
static_assert((Triple::OSType)ZigLLVM_NetBSD == Triple::NetBSD, "");
static_assert((Triple::OSType)ZigLLVM_OpenBSD == Triple::OpenBSD, "");
static_assert((Triple::OSType)ZigLLVM_Solaris == Triple::Solaris, "");
static_assert((Triple::OSType)ZigLLVM_Win32 == Triple::Win32, "");
static_assert((Triple::OSType)ZigLLVM_ZOS == Triple::ZOS, "");
static_assert((Triple::OSType)ZigLLVM_Haiku == Triple::Haiku, "");
static_assert((Triple::OSType)ZigLLVM_Minix == Triple::Minix, "");
static_assert((Triple::OSType)ZigLLVM_RTEMS == Triple::RTEMS, "");
static_assert((Triple::OSType)ZigLLVM_NaCl == Triple::NaCl, "");
static_assert((Triple::OSType)ZigLLVM_AIX == Triple::AIX, "");
static_assert((Triple::OSType)ZigLLVM_CUDA == Triple::CUDA, "");
static_assert((Triple::OSType)ZigLLVM_NVCL == Triple::NVCL, "");
static_assert((Triple::OSType)ZigLLVM_AMDHSA == Triple::AMDHSA, "");
static_assert((Triple::OSType)ZigLLVM_PS4 == Triple::PS4, "");
static_assert((Triple::OSType)ZigLLVM_ELFIAMCU == Triple::ELFIAMCU, "");
static_assert((Triple::OSType)ZigLLVM_TvOS == Triple::TvOS, "");
static_assert((Triple::OSType)ZigLLVM_WatchOS == Triple::WatchOS, "");
static_assert((Triple::OSType)ZigLLVM_Mesa3D == Triple::Mesa3D, "");
static_assert((Triple::OSType)ZigLLVM_Contiki == Triple::Contiki, "");
static_assert((Triple::OSType)ZigLLVM_AMDPAL == Triple::AMDPAL, "");
static_assert((Triple::OSType)ZigLLVM_HermitCore == Triple::HermitCore, "");
static_assert((Triple::OSType)ZigLLVM_Hurd == Triple::Hurd, "");
static_assert((Triple::OSType)ZigLLVM_WASI == Triple::WASI, "");
static_assert((Triple::OSType)ZigLLVM_Emscripten == Triple::Emscripten, "");
static_assert((Triple::OSType)ZigLLVM_LastOSType == Triple::LastOSType, "");

static_assert((Triple::EnvironmentType)ZigLLVM_UnknownEnvironment == Triple::UnknownEnvironment, "");
static_assert((Triple::EnvironmentType)ZigLLVM_GNU == Triple::GNU, "");
static_assert((Triple::EnvironmentType)ZigLLVM_GNUABIN32 == Triple::GNUABIN32, "");
static_assert((Triple::EnvironmentType)ZigLLVM_GNUABI64 == Triple::GNUABI64, "");
static_assert((Triple::EnvironmentType)ZigLLVM_GNUEABI == Triple::GNUEABI, "");
static_assert((Triple::EnvironmentType)ZigLLVM_GNUEABIHF == Triple::GNUEABIHF, "");
static_assert((Triple::EnvironmentType)ZigLLVM_GNUX32 == Triple::GNUX32, "");
static_assert((Triple::EnvironmentType)ZigLLVM_GNUILP32 == Triple::GNUILP32, "");
static_assert((Triple::EnvironmentType)ZigLLVM_CODE16 == Triple::CODE16, "");
static_assert((Triple::EnvironmentType)ZigLLVM_EABI == Triple::EABI, "");
static_assert((Triple::EnvironmentType)ZigLLVM_EABIHF == Triple::EABIHF, "");
static_assert((Triple::EnvironmentType)ZigLLVM_Android == Triple::Android, "");
static_assert((Triple::EnvironmentType)ZigLLVM_Musl == Triple::Musl, "");
static_assert((Triple::EnvironmentType)ZigLLVM_MuslEABI == Triple::MuslEABI, "");
static_assert((Triple::EnvironmentType)ZigLLVM_MuslEABIHF == Triple::MuslEABIHF, "");
static_assert((Triple::EnvironmentType)ZigLLVM_MuslX32 == Triple::MuslX32, "");
static_assert((Triple::EnvironmentType)ZigLLVM_MSVC == Triple::MSVC, "");
static_assert((Triple::EnvironmentType)ZigLLVM_Itanium == Triple::Itanium, "");
static_assert((Triple::EnvironmentType)ZigLLVM_Cygnus == Triple::Cygnus, "");
static_assert((Triple::EnvironmentType)ZigLLVM_CoreCLR == Triple::CoreCLR, "");
static_assert((Triple::EnvironmentType)ZigLLVM_Simulator == Triple::Simulator, "");
static_assert((Triple::EnvironmentType)ZigLLVM_MacABI == Triple::MacABI, "");
static_assert((Triple::EnvironmentType)ZigLLVM_LastEnvironmentType == Triple::LastEnvironmentType, "");

static_assert((Triple::ObjectFormatType)ZigLLVM_UnknownObjectFormat == Triple::UnknownObjectFormat, "");
static_assert((Triple::ObjectFormatType)ZigLLVM_COFF == Triple::COFF, "");
static_assert((Triple::ObjectFormatType)ZigLLVM_ELF == Triple::ELF, "");
static_assert((Triple::ObjectFormatType)ZigLLVM_GOFF == Triple::GOFF, "");
static_assert((Triple::ObjectFormatType)ZigLLVM_MachO == Triple::MachO, "");
static_assert((Triple::ObjectFormatType)ZigLLVM_Wasm == Triple::Wasm, "");
static_assert((Triple::ObjectFormatType)ZigLLVM_XCOFF == Triple::XCOFF, "");

static_assert((CallingConv::ID)ZigLLVM_C == llvm::CallingConv::C, "");
static_assert((CallingConv::ID)ZigLLVM_Fast == llvm::CallingConv::Fast, "");
static_assert((CallingConv::ID)ZigLLVM_Cold == llvm::CallingConv::Cold, "");
static_assert((CallingConv::ID)ZigLLVM_GHC == llvm::CallingConv::GHC, "");
static_assert((CallingConv::ID)ZigLLVM_HiPE == llvm::CallingConv::HiPE, "");
static_assert((CallingConv::ID)ZigLLVM_WebKit_JS == llvm::CallingConv::WebKit_JS, "");
static_assert((CallingConv::ID)ZigLLVM_AnyReg == llvm::CallingConv::AnyReg, "");
static_assert((CallingConv::ID)ZigLLVM_PreserveMost == llvm::CallingConv::PreserveMost, "");
static_assert((CallingConv::ID)ZigLLVM_PreserveAll == llvm::CallingConv::PreserveAll, "");
static_assert((CallingConv::ID)ZigLLVM_Swift == llvm::CallingConv::Swift, "");
static_assert((CallingConv::ID)ZigLLVM_CXX_FAST_TLS == llvm::CallingConv::CXX_FAST_TLS, "");
static_assert((CallingConv::ID)ZigLLVM_FirstTargetCC == llvm::CallingConv::FirstTargetCC, "");
static_assert((CallingConv::ID)ZigLLVM_X86_StdCall == llvm::CallingConv::X86_StdCall, "");
static_assert((CallingConv::ID)ZigLLVM_X86_FastCall == llvm::CallingConv::X86_FastCall, "");
static_assert((CallingConv::ID)ZigLLVM_ARM_APCS == llvm::CallingConv::ARM_APCS, "");
static_assert((CallingConv::ID)ZigLLVM_ARM_AAPCS == llvm::CallingConv::ARM_AAPCS, "");
static_assert((CallingConv::ID)ZigLLVM_ARM_AAPCS_VFP == llvm::CallingConv::ARM_AAPCS_VFP, "");
static_assert((CallingConv::ID)ZigLLVM_MSP430_INTR == llvm::CallingConv::MSP430_INTR, "");
static_assert((CallingConv::ID)ZigLLVM_X86_ThisCall == llvm::CallingConv::X86_ThisCall, "");
static_assert((CallingConv::ID)ZigLLVM_PTX_Kernel == llvm::CallingConv::PTX_Kernel, "");
static_assert((CallingConv::ID)ZigLLVM_PTX_Device == llvm::CallingConv::PTX_Device, "");
static_assert((CallingConv::ID)ZigLLVM_SPIR_FUNC == llvm::CallingConv::SPIR_FUNC, "");
static_assert((CallingConv::ID)ZigLLVM_SPIR_KERNEL == llvm::CallingConv::SPIR_KERNEL, "");
static_assert((CallingConv::ID)ZigLLVM_Intel_OCL_BI == llvm::CallingConv::Intel_OCL_BI, "");
static_assert((CallingConv::ID)ZigLLVM_X86_64_SysV == llvm::CallingConv::X86_64_SysV, "");
static_assert((CallingConv::ID)ZigLLVM_Win64 == llvm::CallingConv::Win64, "");
static_assert((CallingConv::ID)ZigLLVM_X86_VectorCall == llvm::CallingConv::X86_VectorCall, "");
static_assert((CallingConv::ID)ZigLLVM_HHVM == llvm::CallingConv::HHVM, "");
static_assert((CallingConv::ID)ZigLLVM_HHVM_C == llvm::CallingConv::HHVM_C, "");
static_assert((CallingConv::ID)ZigLLVM_X86_INTR == llvm::CallingConv::X86_INTR, "");
static_assert((CallingConv::ID)ZigLLVM_AVR_INTR == llvm::CallingConv::AVR_INTR, "");
static_assert((CallingConv::ID)ZigLLVM_AVR_SIGNAL == llvm::CallingConv::AVR_SIGNAL, "");
static_assert((CallingConv::ID)ZigLLVM_AVR_BUILTIN == llvm::CallingConv::AVR_BUILTIN, "");
static_assert((CallingConv::ID)ZigLLVM_AMDGPU_VS == llvm::CallingConv::AMDGPU_VS, "");
static_assert((CallingConv::ID)ZigLLVM_AMDGPU_GS == llvm::CallingConv::AMDGPU_GS, "");
static_assert((CallingConv::ID)ZigLLVM_AMDGPU_PS == llvm::CallingConv::AMDGPU_PS, "");
static_assert((CallingConv::ID)ZigLLVM_AMDGPU_CS == llvm::CallingConv::AMDGPU_CS, "");
static_assert((CallingConv::ID)ZigLLVM_AMDGPU_KERNEL == llvm::CallingConv::AMDGPU_KERNEL, "");
static_assert((CallingConv::ID)ZigLLVM_X86_RegCall == llvm::CallingConv::X86_RegCall, "");
static_assert((CallingConv::ID)ZigLLVM_AMDGPU_HS == llvm::CallingConv::AMDGPU_HS, "");
static_assert((CallingConv::ID)ZigLLVM_MSP430_BUILTIN == llvm::CallingConv::MSP430_BUILTIN, "");
static_assert((CallingConv::ID)ZigLLVM_AMDGPU_LS == llvm::CallingConv::AMDGPU_LS, "");
static_assert((CallingConv::ID)ZigLLVM_AMDGPU_ES == llvm::CallingConv::AMDGPU_ES, "");
static_assert((CallingConv::ID)ZigLLVM_AArch64_VectorCall == llvm::CallingConv::AArch64_VectorCall, "");
static_assert((CallingConv::ID)ZigLLVM_MaxID == llvm::CallingConv::MaxID, "");<|MERGE_RESOLUTION|>--- conflicted
+++ resolved
@@ -1068,34 +1068,6 @@
     assert(!JIT);
 }
 
-<<<<<<< HEAD
-=======
-static AtomicOrdering mapFromLLVMOrdering(LLVMAtomicOrdering Ordering) {
-    switch (Ordering) {
-        case LLVMAtomicOrderingNotAtomic: return AtomicOrdering::NotAtomic;
-        case LLVMAtomicOrderingUnordered: return AtomicOrdering::Unordered;
-        case LLVMAtomicOrderingMonotonic: return AtomicOrdering::Monotonic;
-        case LLVMAtomicOrderingAcquire: return AtomicOrdering::Acquire;
-        case LLVMAtomicOrderingRelease: return AtomicOrdering::Release;
-        case LLVMAtomicOrderingAcquireRelease: return AtomicOrdering::AcquireRelease;
-        case LLVMAtomicOrderingSequentiallyConsistent: return AtomicOrdering::SequentiallyConsistent;
-    }
-    abort();
-}
-
-LLVMValueRef ZigLLVMBuildCmpXchg(LLVMBuilderRef builder, LLVMValueRef ptr, LLVMValueRef cmp,
-        LLVMValueRef new_val, LLVMAtomicOrdering success_ordering,
-        LLVMAtomicOrdering failure_ordering, bool is_weak, bool is_single_threaded)
-{
-    AtomicCmpXchgInst *inst = unwrap(builder)->CreateAtomicCmpXchg(unwrap(ptr),
-        unwrap(cmp), unwrap(new_val),
-        mapFromLLVMOrdering(success_ordering), mapFromLLVMOrdering(failure_ordering),
-        is_single_threaded ? SyncScope::SingleThread : SyncScope::System);
-    inst->setWeak(is_weak);
-    return wrap(inst);
-}
-
->>>>>>> 0395b35c
 LLVMValueRef ZigLLVMBuildNSWShl(LLVMBuilderRef builder, LLVMValueRef LHS, LLVMValueRef RHS,
         const char *name)
 {
@@ -1290,28 +1262,6 @@
     return lld::wasm::link(args, can_exit_early, llvm::outs(), llvm::errs());
 }
 
-<<<<<<< HEAD
-=======
-static AtomicRMWInst::BinOp toLLVMRMWBinOp(enum ZigLLVM_AtomicRMWBinOp BinOp) {
-    switch (BinOp) {
-        default:
-        case ZigLLVMAtomicRMWBinOpXchg: return AtomicRMWInst::Xchg;
-        case ZigLLVMAtomicRMWBinOpAdd: return AtomicRMWInst::Add;
-        case ZigLLVMAtomicRMWBinOpSub: return AtomicRMWInst::Sub;
-        case ZigLLVMAtomicRMWBinOpAnd: return AtomicRMWInst::And;
-        case ZigLLVMAtomicRMWBinOpNand: return AtomicRMWInst::Nand;
-        case ZigLLVMAtomicRMWBinOpOr: return AtomicRMWInst::Or;
-        case ZigLLVMAtomicRMWBinOpXor: return AtomicRMWInst::Xor;
-        case ZigLLVMAtomicRMWBinOpMax: return AtomicRMWInst::Max;
-        case ZigLLVMAtomicRMWBinOpMin: return AtomicRMWInst::Min;
-        case ZigLLVMAtomicRMWBinOpUMax: return AtomicRMWInst::UMax;
-        case ZigLLVMAtomicRMWBinOpUMin: return AtomicRMWInst::UMin;
-        case ZigLLVMAtomicRMWBinOpFAdd: return AtomicRMWInst::FAdd;
-        case ZigLLVMAtomicRMWBinOpFSub: return AtomicRMWInst::FSub;
-    }
-}
-
->>>>>>> 0395b35c
 inline LLVMAttributeRef wrap(Attribute Attr) {
     return reinterpret_cast<LLVMAttributeRef>(Attr.getRawPointer());
 }
@@ -1320,19 +1270,6 @@
     return Attribute::fromRawPointer(Attr);
 }
 
-<<<<<<< HEAD
-=======
-LLVMValueRef ZigLLVMBuildAtomicRMW(LLVMBuilderRef B, enum ZigLLVM_AtomicRMWBinOp op,
-    LLVMValueRef PTR, LLVMValueRef Val,
-    LLVMAtomicOrdering ordering, LLVMBool singleThread) 
-{
-    AtomicRMWInst::BinOp intop = toLLVMRMWBinOp(op);
-    return wrap(unwrap(B)->CreateAtomicRMW(intop, unwrap(PTR),
-        unwrap(Val), mapFromLLVMOrdering(ordering), 
-        singleThread ? SyncScope::SingleThread : SyncScope::System));
-}
-
->>>>>>> 0395b35c
 LLVMValueRef ZigLLVMBuildAndReduce(LLVMBuilderRef B, LLVMValueRef Val) {
     return wrap(unwrap(B)->CreateAndReduce(unwrap(Val)));
 }
