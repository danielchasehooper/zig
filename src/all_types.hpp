/*
 * Copyright (c) 2015 Andrew Kelley
 *
 * This file is part of zig, which is MIT licensed.
 * See http://opensource.org/licenses/MIT
 */

#ifndef ZIG_ALL_TYPES_HPP
#define ZIG_ALL_TYPES_HPP

#include "list.hpp"
#include "buffer.hpp"
#include "cache_hash.hpp"
#include "zig_llvm.h"
#include "hash_map.hpp"
#include "errmsg.hpp"
#include "bigint.hpp"
#include "bigfloat.hpp"
#include "target.hpp"
#include "tokenizer.hpp"
#include "libc_installation.hpp"

struct AstNode;
struct ZigFn;
struct Scope;
struct ScopeBlock;
struct ScopeFnDef;
struct ScopeExpr;
struct ZigType;
struct ZigVar;
struct ErrorTableEntry;
struct BuiltinFnEntry;
struct TypeStructField;
struct CodeGen;
struct ZigValue;
struct IrInst;
struct IrInstSrc;
struct IrInstGen;
struct IrInstGenCast;
struct IrInstGenAlloca;
struct IrInstGenCall;
struct IrInstGenAwait;
struct IrBasicBlockSrc;
struct IrBasicBlockGen;
struct ScopeDecls;
struct ZigWindowsSDK;
struct Tld;
struct TldExport;
struct IrAnalyze;
struct ResultLoc;
struct ResultLocPeer;
struct ResultLocPeerParent;
struct ResultLocBitCast;
struct ResultLocCast;
struct ResultLocReturn;
struct IrExecutableGen;

enum PtrLen {
    PtrLenUnknown,
    PtrLenSingle,
    PtrLenC,
};

enum CallingConvention {
    CallingConventionUnspecified,
    CallingConventionC,
    CallingConventionCold,
    CallingConventionNaked,
    CallingConventionAsync,
    CallingConventionInterrupt,
    CallingConventionSignal,
    CallingConventionStdcall,
    CallingConventionFastcall,
    CallingConventionVectorcall,
    CallingConventionThiscall,
    CallingConventionAPCS,
    CallingConventionAAPCS,
    CallingConventionAAPCSVFP,
};

// This one corresponds to the builtin.zig enum.
enum BuiltinPtrSize {
    BuiltinPtrSizeOne,
    BuiltinPtrSizeMany,
    BuiltinPtrSizeSlice,
    BuiltinPtrSizeC,
};

enum UndefAllowed {
    UndefOk,
    UndefBad,
    LazyOkNoUndef,
    LazyOk,
};

enum X64CABIClass {
    X64CABIClass_Unknown,
    X64CABIClass_MEMORY,
    X64CABIClass_MEMORY_nobyval,
    X64CABIClass_INTEGER,
    X64CABIClass_SSE,
};

struct IrExecutableSrc {
    ZigList<IrBasicBlockSrc *> basic_block_list;
    Buf *name;
    ZigFn *name_fn;
    size_t mem_slot_count;
    size_t next_debug_id;
    size_t *backward_branch_count;
    size_t *backward_branch_quota;
    ZigFn *fn_entry;
    Buf *c_import_buf;
    AstNode *source_node;
    IrExecutableGen *parent_exec;
    IrAnalyze *analysis;
    Scope *begin_scope;
    ErrorMsg *first_err_trace_msg;
    ZigList<Tld *> tld_list;

    bool is_inline;
    bool is_generic_instantiation;
    bool need_err_code_spill;

    // This is a function for use in the debugger to print
    // the source location.
    void src();
};

struct IrExecutableGen {
    ZigList<IrBasicBlockGen *> basic_block_list;
    Buf *name;
    ZigFn *name_fn;
    size_t mem_slot_count;
    size_t next_debug_id;
    size_t *backward_branch_count;
    size_t *backward_branch_quota;
    ZigFn *fn_entry;
    Buf *c_import_buf;
    AstNode *source_node;
    IrExecutableGen *parent_exec;
    IrExecutableSrc *source_exec;
    Scope *begin_scope;
    ErrorMsg *first_err_trace_msg;
    ZigList<Tld *> tld_list;

    bool is_inline;
    bool is_generic_instantiation;
    bool need_err_code_spill;

    // This is a function for use in the debugger to print
    // the source location.
    void src();
};

enum OutType {
    OutTypeUnknown,
    OutTypeExe,
    OutTypeLib,
    OutTypeObj,
};

enum ConstParentId {
    ConstParentIdNone,
    ConstParentIdStruct,
    ConstParentIdErrUnionCode,
    ConstParentIdErrUnionPayload,
    ConstParentIdOptionalPayload,
    ConstParentIdArray,
    ConstParentIdUnion,
    ConstParentIdScalar,
};

struct ConstParent {
    ConstParentId id;

    union {
        struct {
            ZigValue *array_val;
            size_t elem_index;
        } p_array;
        struct {
            ZigValue *struct_val;
            size_t field_index;
        } p_struct;
        struct {
            ZigValue *err_union_val;
        } p_err_union_code;
        struct {
            ZigValue *err_union_val;
        } p_err_union_payload;
        struct {
            ZigValue *optional_val;
        } p_optional_payload;
        struct {
            ZigValue *union_val;
        } p_union;
        struct {
            ZigValue *scalar_val;
        } p_scalar;
    } data;
};

struct ConstStructValue {
    ZigValue **fields;
};

struct ConstUnionValue {
    BigInt tag;
    ZigValue *payload;
};

enum ConstArraySpecial {
    ConstArraySpecialNone,
    ConstArraySpecialUndef,
    ConstArraySpecialBuf,
};

struct ConstArrayValue {
    ConstArraySpecial special;
    union {
        struct {
            ZigValue *elements;
        } s_none;
        Buf *s_buf;
    } data;
};

enum ConstPtrSpecial {
    // Enforce explicitly setting this ID by making the zero value invalid.
    ConstPtrSpecialInvalid,
    // The pointer is a reference to a single object.
    ConstPtrSpecialRef,
    // The pointer points to an element in an underlying array.
    ConstPtrSpecialBaseArray,
    // The pointer points to a field in an underlying struct.
    ConstPtrSpecialBaseStruct,
    // The pointer points to the error set field of an error union
    ConstPtrSpecialBaseErrorUnionCode,
    // The pointer points to the payload field of an error union
    ConstPtrSpecialBaseErrorUnionPayload,
    // The pointer points to the payload field of an optional
    ConstPtrSpecialBaseOptionalPayload,
    // This means that we did a compile-time pointer reinterpret and we cannot
    // understand the value of pointee at compile time. However, we will still
    // emit a binary with a compile time known address.
    // In this case index is the numeric address value.
    ConstPtrSpecialHardCodedAddr,
    // This means that the pointer represents memory of assigning to _.
    // That is, storing discards the data, and loading is invalid.
    ConstPtrSpecialDiscard,
    // This is actually a function.
    ConstPtrSpecialFunction,
    // This means the pointer is null. This is only allowed when the type is ?*T.
    // We use this instead of ConstPtrSpecialHardCodedAddr because often we check
    // for that value to avoid doing comptime work.
    // We need the data layout for ConstCastOnly == true
    // types to be the same, so all optionals of pointer types use x_ptr
    // instead of x_optional.
    ConstPtrSpecialNull,
};

enum ConstPtrMut {
    // The pointer points to memory that is known at compile time and immutable.
    ConstPtrMutComptimeConst,
    // This means that the pointer points to memory used by a comptime variable,
    // so attempting to write a non-compile-time known value is an error
    // But the underlying value is allowed to change at compile time.
    ConstPtrMutComptimeVar,
    // The pointer points to memory that is known only at runtime.
    // For example it may point to the initializer value of a variable.
    ConstPtrMutRuntimeVar,
    // The pointer points to memory for which it must be inferred whether the
    // value is comptime known or not.
    ConstPtrMutInfer,
};

struct ConstPtrValue {
    ConstPtrSpecial special;
    ConstPtrMut mut;

    union {
        struct {
            ZigValue *pointee;
        } ref;
        struct {
            ZigValue *array_val;
            size_t elem_index;
        } base_array;
        struct {
            ZigValue *struct_val;
            size_t field_index;
        } base_struct;
        struct {
            ZigValue *err_union_val;
        } base_err_union_code;
        struct {
            ZigValue *err_union_val;
        } base_err_union_payload;
        struct {
            ZigValue *optional_val;
        } base_optional_payload;
        struct {
            uint64_t addr;
        } hard_coded_addr;
        struct {
            ZigFn *fn_entry;
        } fn;
    } data;
};

struct ConstErrValue {
    ZigValue *error_set;
    ZigValue *payload;
};

struct ConstBoundFnValue {
    ZigFn *fn;
    IrInstGen *first_arg;
};

struct ConstArgTuple {
    size_t start_index;
    size_t end_index;
};

enum ConstValSpecial {
    ConstValSpecialRuntime,
    ConstValSpecialStatic,
    ConstValSpecialUndef,
    ConstValSpecialLazy,
};

enum RuntimeHintErrorUnion {
    RuntimeHintErrorUnionUnknown,
    RuntimeHintErrorUnionError,
    RuntimeHintErrorUnionNonError,
};

enum RuntimeHintOptional {
    RuntimeHintOptionalUnknown,
    RuntimeHintOptionalNull, // TODO is this value even possible? if this is the case it might mean the const value is compile time known.
    RuntimeHintOptionalNonNull,
};

enum RuntimeHintPtr {
    RuntimeHintPtrUnknown,
    RuntimeHintPtrStack,
    RuntimeHintPtrNonStack,
};

enum RuntimeHintSliceId {
    RuntimeHintSliceIdUnknown,
    RuntimeHintSliceIdLen,
};

struct RuntimeHintSlice {
    enum RuntimeHintSliceId id;
    uint64_t len;
};

enum LazyValueId {
    LazyValueIdInvalid,
    LazyValueIdAlignOf,
    LazyValueIdSizeOf,
    LazyValueIdPtrType,
    LazyValueIdOptType,
    LazyValueIdSliceType,
    LazyValueIdFnType,
    LazyValueIdErrUnionType,
    LazyValueIdArrayType,
};

struct LazyValue {
    LazyValueId id;
};

struct LazyValueAlignOf {
    LazyValue base;

    IrAnalyze *ira;
    IrInstGen *target_type;
};

struct LazyValueSizeOf {
    LazyValue base;

    IrAnalyze *ira;
    IrInstGen *target_type;

    bool bit_size;
};

struct LazyValueSliceType {
    LazyValue base;

    IrAnalyze *ira;
    IrInstGen *sentinel; // can be null
    IrInstGen *elem_type;
    IrInstGen *align_inst; // can be null

    bool is_const;
    bool is_volatile;
    bool is_allowzero;
};

struct LazyValueArrayType {
    LazyValue base;

    IrAnalyze *ira;
    IrInstGen *sentinel; // can be null
    IrInstGen *elem_type;
    uint64_t length;
};

struct LazyValuePtrType {
    LazyValue base;

    IrAnalyze *ira;
    IrInstGen *sentinel; // can be null
    IrInstGen *elem_type;
    IrInstGen *align_inst; // can be null

    PtrLen ptr_len;
    uint32_t bit_offset_in_host;

    uint32_t host_int_bytes;
    bool is_const;
    bool is_volatile;
    bool is_allowzero;
};

struct LazyValueOptType {
    LazyValue base;

    IrAnalyze *ira;
    IrInstGen *payload_type;
};

struct LazyValueFnType {
    LazyValue base;

    IrAnalyze *ira;
    AstNode *proto_node;
    IrInstGen **param_types;
    IrInstGen *align_inst; // can be null
    IrInstGen *return_type;

    CallingConvention cc;
    bool is_generic;
};

struct LazyValueErrUnionType {
    LazyValue base;

    IrAnalyze *ira;
    IrInstGen *err_set_type;
    IrInstGen *payload_type;
    Buf *type_name;
};

struct ZigValue {
    ZigType *type;
    ConstValSpecial special;
    uint32_t llvm_align;
    ConstParent parent;
    LLVMValueRef llvm_value;
    LLVMValueRef llvm_global;

    union {
        // populated if special == ConstValSpecialLazy
        LazyValue *x_lazy;

        // populated if special == ConstValSpecialStatic
        BigInt x_bigint;
        BigFloat x_bigfloat;
        float16_t x_f16;
        float x_f32;
        double x_f64;
        float128_t x_f128;
        bool x_bool;
        ConstBoundFnValue x_bound_fn;
        ZigType *x_type;
        ZigValue *x_optional;
        ConstErrValue x_err_union;
        ErrorTableEntry *x_err_set;
        BigInt x_enum_tag;
        ConstStructValue x_struct;
        ConstUnionValue x_union;
        ConstArrayValue x_array;
        ConstPtrValue x_ptr;
        ConstArgTuple x_arg_tuple;
        Buf *x_enum_literal;

        // populated if special == ConstValSpecialRuntime
        RuntimeHintErrorUnion rh_error_union;
        RuntimeHintOptional rh_maybe;
        RuntimeHintPtr rh_ptr;
        RuntimeHintSlice rh_slice;
    } data;

    // uncomment these to find bugs. can't leave them uncommented because of a gcc-9 warning
    //ZigValue(const ZigValue &other) = delete; // plz zero initialize with {}
    //ZigValue& operator= (const ZigValue &other) = delete; // use copy_const_val

    // for use in debuggers
    void dump();
};

enum ReturnKnowledge {
    ReturnKnowledgeUnknown,
    ReturnKnowledgeKnownError,
    ReturnKnowledgeKnownNonError,
    ReturnKnowledgeKnownNull,
    ReturnKnowledgeKnownNonNull,
    ReturnKnowledgeSkipDefers,
};

enum VisibMod {
    VisibModPrivate,
    VisibModPub,
};

enum GlobalLinkageId {
    GlobalLinkageIdInternal,
    GlobalLinkageIdStrong,
    GlobalLinkageIdWeak,
    GlobalLinkageIdLinkOnce,
};

enum TldId {
    TldIdVar,
    TldIdFn,
    TldIdContainer,
    TldIdCompTime,
    TldIdUsingNamespace,
};

enum TldResolution {
    TldResolutionUnresolved,
    TldResolutionResolving,
    TldResolutionInvalid,
    TldResolutionOkLazy,
    TldResolutionOk,
};

struct Tld {
    TldId id;
    Buf *name;
    VisibMod visib_mod;
    AstNode *source_node;

    ZigType *import;
    Scope *parent_scope;
    TldResolution resolution;
};

struct TldVar {
    Tld base;

    ZigVar *var;
    Buf *extern_lib_name;
    bool analyzing_type; // flag to detect dependency loops
};

struct TldFn {
    Tld base;

    ZigFn *fn_entry;
    Buf *extern_lib_name;
};

struct TldContainer {
    Tld base;

    ScopeDecls *decls_scope;
    ZigType *type_entry;
};

struct TldCompTime {
    Tld base;
};

struct TldUsingNamespace {
    Tld base;

    ZigValue *using_namespace_value;
};

struct TypeEnumField {
    Buf *name;
    BigInt value;
    uint32_t decl_index;
    AstNode *decl_node;
};

struct TypeUnionField {
    Buf *name;
    ZigType *type_entry; // available after ResolveStatusSizeKnown
    ZigValue *type_val; // available after ResolveStatusZeroBitsKnown
    TypeEnumField *enum_field;
    AstNode *decl_node;
    uint32_t gen_index;
    uint32_t align;
};

enum NodeType {
    NodeTypeFnProto,
    NodeTypeFnDef,
    NodeTypeParamDecl,
    NodeTypeBlock,
    NodeTypeGroupedExpr,
    NodeTypeReturnExpr,
    NodeTypeDefer,
    NodeTypeVariableDeclaration,
    NodeTypeTestDecl,
    NodeTypeBinOpExpr,
    NodeTypeCatchExpr,
    NodeTypeFloatLiteral,
    NodeTypeIntLiteral,
    NodeTypeStringLiteral,
    NodeTypeCharLiteral,
    NodeTypeSymbol,
    NodeTypePrefixOpExpr,
    NodeTypePointerType,
    NodeTypeFnCallExpr,
    NodeTypeArrayAccessExpr,
    NodeTypeSliceExpr,
    NodeTypeFieldAccessExpr,
    NodeTypePtrDeref,
    NodeTypeUnwrapOptional,
    NodeTypeUsingNamespace,
    NodeTypeBoolLiteral,
    NodeTypeNullLiteral,
    NodeTypeUndefinedLiteral,
    NodeTypeUnreachable,
    NodeTypeIfBoolExpr,
    NodeTypeWhileExpr,
    NodeTypeForExpr,
    NodeTypeSwitchExpr,
    NodeTypeSwitchProng,
    NodeTypeSwitchRange,
    NodeTypeCompTime,
    NodeTypeBreak,
    NodeTypeContinue,
    NodeTypeAsmExpr,
    NodeTypeContainerDecl,
    NodeTypeStructField,
    NodeTypeContainerInitExpr,
    NodeTypeStructValueField,
    NodeTypeArrayType,
    NodeTypeInferredArrayType,
    NodeTypeErrorType,
    NodeTypeIfErrorExpr,
    NodeTypeIfOptional,
    NodeTypeErrorSetDecl,
    NodeTypeErrorSetField,
    NodeTypeResume,
    NodeTypeAwaitExpr,
    NodeTypeSuspend,
    NodeTypeAnyFrameType,
    NodeTypeEnumLiteral,
    NodeTypeVarFieldType,
};

enum FnInline {
    FnInlineAuto,
    FnInlineAlways,
    FnInlineNever,
};

struct AstNodeFnProto {
    Buf *name;
    ZigList<AstNode *> params;
    AstNode *return_type;
    Token *return_var_token;
    AstNode *fn_def_node;
    // populated if this is an extern declaration
    Buf *lib_name;
    // populated if the "align A" is present
    AstNode *align_expr;
    // populated if the "section(S)" is present
    AstNode *section_expr;
    // populated if the "callconv(S)" is present
    AstNode *callconv_expr;
    Buf doc_comments;

    FnInline fn_inline;
    bool is_async;

    VisibMod visib_mod;
    bool auto_err_set;
    bool is_var_args;
    bool is_extern;
    bool is_export;
};

struct AstNodeFnDef {
    AstNode *fn_proto;
    AstNode *body;
};

struct AstNodeParamDecl {
    Buf *name;
    AstNode *type;
    Token *var_token;
    Buf doc_comments;
    bool is_noalias;
    bool is_comptime;
    bool is_var_args;
};

struct AstNodeBlock {
    Buf *name;
    ZigList<AstNode *> statements;
};

enum ReturnKind {
    ReturnKindUnconditional,
    ReturnKindError,
};

struct AstNodeReturnExpr {
    ReturnKind kind;
    // might be null in case of return void;
    AstNode *expr;
};

struct AstNodeDefer {
    ReturnKind kind;
    AstNode *expr;

    // temporary data used in IR generation
    Scope *child_scope;
    Scope *expr_scope;
};

struct AstNodeVariableDeclaration {
    Buf *symbol;
    // one or both of type and expr will be non null
    AstNode *type;
    AstNode *expr;
    // populated if this is an extern declaration
    Buf *lib_name;
    // populated if the "align(A)" is present
    AstNode *align_expr;
    // populated if the "section(S)" is present
    AstNode *section_expr;
    Token *threadlocal_tok;
    Buf doc_comments;

    VisibMod visib_mod;
    bool is_const;
    bool is_comptime;
    bool is_export;
    bool is_extern;
};

struct AstNodeTestDecl {
    Buf *name;

    AstNode *body;
};

enum BinOpType {
    BinOpTypeInvalid,
    BinOpTypeAssign,
    BinOpTypeAssignTimes,
    BinOpTypeAssignTimesWrap,
    BinOpTypeAssignDiv,
    BinOpTypeAssignMod,
    BinOpTypeAssignPlus,
    BinOpTypeAssignPlusWrap,
    BinOpTypeAssignMinus,
    BinOpTypeAssignMinusWrap,
    BinOpTypeAssignBitShiftLeft,
    BinOpTypeAssignBitShiftRight,
    BinOpTypeAssignBitAnd,
    BinOpTypeAssignBitXor,
    BinOpTypeAssignBitOr,
    BinOpTypeAssignMergeErrorSets,
    BinOpTypeBoolOr,
    BinOpTypeBoolAnd,
    BinOpTypeCmpEq,
    BinOpTypeCmpNotEq,
    BinOpTypeCmpLessThan,
    BinOpTypeCmpGreaterThan,
    BinOpTypeCmpLessOrEq,
    BinOpTypeCmpGreaterOrEq,
    BinOpTypeBinOr,
    BinOpTypeBinXor,
    BinOpTypeBinAnd,
    BinOpTypeBitShiftLeft,
    BinOpTypeBitShiftRight,
    BinOpTypeAdd,
    BinOpTypeAddWrap,
    BinOpTypeSub,
    BinOpTypeSubWrap,
    BinOpTypeMult,
    BinOpTypeMultWrap,
    BinOpTypeDiv,
    BinOpTypeMod,
    BinOpTypeUnwrapOptional,
    BinOpTypeArrayCat,
    BinOpTypeArrayMult,
    BinOpTypeErrorUnion,
    BinOpTypeMergeErrorSets,
};

struct AstNodeBinOpExpr {
    AstNode *op1;
    BinOpType bin_op;
    AstNode *op2;
};

struct AstNodeCatchExpr {
    AstNode *op1;
    AstNode *symbol; // can be null
    AstNode *op2;
};

struct AstNodeUnwrapOptional {
    AstNode *expr;
};

// Must be synchronized with std.builtin.CallOptions.Modifier
enum CallModifier {
    CallModifierNone,
    CallModifierAsync,
    CallModifierNeverTail,
    CallModifierNeverInline,
    CallModifierNoAsync,
    CallModifierAlwaysTail,
    CallModifierAlwaysInline,
    CallModifierCompileTime,

    // These are additional tags in the compiler, but not exposed in the std lib.
    CallModifierBuiltin,
};

struct AstNodeFnCallExpr {
    AstNode *fn_ref_expr;
    ZigList<AstNode *> params;
    CallModifier modifier;
    bool seen; // used by @compileLog
};

struct AstNodeArrayAccessExpr {
    AstNode *array_ref_expr;
    AstNode *subscript;
};

struct AstNodeSliceExpr {
    AstNode *array_ref_expr;
    AstNode *start;
    AstNode *end;
    AstNode *sentinel; // can be null
};

struct AstNodeFieldAccessExpr {
    AstNode *struct_expr;
    Buf *field_name;
};

struct AstNodePtrDerefExpr {
    AstNode *target;
};

enum PrefixOp {
    PrefixOpInvalid,
    PrefixOpBoolNot,
    PrefixOpBinNot,
    PrefixOpNegation,
    PrefixOpNegationWrap,
    PrefixOpOptional,
    PrefixOpAddrOf,
};

struct AstNodePrefixOpExpr {
    PrefixOp prefix_op;
    AstNode *primary_expr;
};

struct AstNodePointerType {
    Token *star_token;
    AstNode *sentinel;
    AstNode *align_expr;
    BigInt *bit_offset_start;
    BigInt *host_int_bytes;
    AstNode *op_expr;
    Token *allow_zero_token;
    bool is_const;
    bool is_volatile;
};

struct AstNodeInferredArrayType {
    AstNode *sentinel; // can be null
    AstNode *child_type;
};

struct AstNodeArrayType {
    AstNode *size;
    AstNode *sentinel;
    AstNode *child_type;
    AstNode *align_expr;
    Token *allow_zero_token;
    bool is_const;
    bool is_volatile;
};

struct AstNodeUsingNamespace {
    VisibMod visib_mod;
    AstNode *expr;
};

struct AstNodeIfBoolExpr {
    AstNode *condition;
    AstNode *then_block;
    AstNode *else_node; // null, block node, or other if expr node
};

struct AstNodeTryExpr {
    Buf *var_symbol;
    bool var_is_ptr;
    AstNode *target_node;
    AstNode *then_node;
    AstNode *else_node;
    Buf *err_symbol;
};

struct AstNodeTestExpr {
    Buf *var_symbol;
    bool var_is_ptr;
    AstNode *target_node;
    AstNode *then_node;
    AstNode *else_node; // null, block node, or other if expr node
};

struct AstNodeWhileExpr {
    Buf *name;
    AstNode *condition;
    Buf *var_symbol;
    bool var_is_ptr;
    AstNode *continue_expr;
    AstNode *body;
    AstNode *else_node;
    Buf *err_symbol;
    bool is_inline;
};

struct AstNodeForExpr {
    Buf *name;
    AstNode *array_expr;
    AstNode *elem_node; // always a symbol
    AstNode *index_node; // always a symbol, might be null
    AstNode *body;
    AstNode *else_node; // can be null
    bool elem_is_ptr;
    bool is_inline;
};

struct AstNodeSwitchExpr {
    AstNode *expr;
    ZigList<AstNode *> prongs;
};

struct AstNodeSwitchProng {
    ZigList<AstNode *> items;
    AstNode *var_symbol;
    AstNode *expr;
    bool var_is_ptr;
    bool any_items_are_range;
};

struct AstNodeSwitchRange {
    AstNode *start;
    AstNode *end;
};

struct AstNodeCompTime {
    AstNode *expr;
};

struct AsmOutput {
    Buf *asm_symbolic_name;
    Buf *constraint;
    Buf *variable_name;
    AstNode *return_type; // null unless "=r" and return
};

struct AsmInput {
    Buf *asm_symbolic_name;
    Buf *constraint;
    AstNode *expr;
};

struct SrcPos {
    size_t line;
    size_t column;
};

enum AsmTokenId {
    AsmTokenIdTemplate,
    AsmTokenIdPercent,
    AsmTokenIdVar,
    AsmTokenIdUniqueId,
};

struct AsmToken {
    enum AsmTokenId id;
    size_t start;
    size_t end;
};

struct AstNodeAsmExpr {
    Token *volatile_token;
    AstNode *asm_template;
    ZigList<AsmOutput*> output_list;
    ZigList<AsmInput*> input_list;
    ZigList<Buf*> clobber_list;
};

enum ContainerKind {
    ContainerKindStruct,
    ContainerKindEnum,
    ContainerKindUnion,
};

enum ContainerLayout {
    ContainerLayoutAuto,
    ContainerLayoutExtern,
    ContainerLayoutPacked,
};

struct AstNodeContainerDecl {
    AstNode *init_arg_expr; // enum(T), struct(endianness), or union(T), or union(enum(T))
    ZigList<AstNode *> fields;
    ZigList<AstNode *> decls;
    Buf doc_comments;

    ContainerKind kind;
    ContainerLayout layout;

    bool auto_enum, is_root; // union(enum)
};

struct AstNodeErrorSetField {
    Buf doc_comments;
    AstNode *field_name;
};

struct AstNodeErrorSetDecl {
    // Each AstNode could be AstNodeErrorSetField or just AstNodeSymbolExpr to save memory
    ZigList<AstNode *> decls;
};

struct AstNodeStructField {
    Buf *name;
    AstNode *type;
    AstNode *value;
    // populated if the "align(A)" is present
    AstNode *align_expr;
    Buf doc_comments;
    Token *comptime_token;
};

struct AstNodeStringLiteral {
    Buf *buf;
};

struct AstNodeCharLiteral {
    uint32_t value;
};

struct AstNodeFloatLiteral {
    BigFloat *bigfloat;

    // overflow is true if when parsing the number, we discovered it would not
    // fit without losing data in a double
    bool overflow;
};

struct AstNodeIntLiteral {
    BigInt *bigint;
};

struct AstNodeStructValueField {
    Buf *name;
    AstNode *expr;
};

enum ContainerInitKind {
    ContainerInitKindStruct,
    ContainerInitKindArray,
};

struct AstNodeContainerInitExpr {
    AstNode *type;
    ZigList<AstNode *> entries;
    ContainerInitKind kind;
};

struct AstNodeNullLiteral {
};

struct AstNodeUndefinedLiteral {
};

struct AstNodeThisLiteral {
};

struct AstNodeSymbolExpr {
    Buf *symbol;
};

struct AstNodeBoolLiteral {
    bool value;
};

struct AstNodeBreakExpr {
    Buf *name;
    AstNode *expr; // may be null
};

struct AstNodeResumeExpr {
    AstNode *expr;
};

struct AstNodeContinueExpr {
    Buf *name;
};

struct AstNodeUnreachableExpr {
};


struct AstNodeErrorType {
};

struct AstNodeAwaitExpr {
    AstNode *expr;
};

struct AstNodeSuspend {
    AstNode *block;
};

struct AstNodeAnyFrameType {
    AstNode *payload_type; // can be NULL
};

struct AstNodeEnumLiteral {
    Token *period;
    Token *identifier;
};

struct AstNode {
    enum NodeType type;
    bool already_traced_this_node;
    size_t line;
    size_t column;
    ZigType *owner;
    union {
        AstNodeFnDef fn_def;
        AstNodeFnProto fn_proto;
        AstNodeParamDecl param_decl;
        AstNodeBlock block;
        AstNode * grouped_expr;
        AstNodeReturnExpr return_expr;
        AstNodeDefer defer;
        AstNodeVariableDeclaration variable_declaration;
        AstNodeTestDecl test_decl;
        AstNodeBinOpExpr bin_op_expr;
        AstNodeCatchExpr unwrap_err_expr;
        AstNodeUnwrapOptional unwrap_optional;
        AstNodePrefixOpExpr prefix_op_expr;
        AstNodePointerType pointer_type;
        AstNodeFnCallExpr fn_call_expr;
        AstNodeArrayAccessExpr array_access_expr;
        AstNodeSliceExpr slice_expr;
        AstNodeUsingNamespace using_namespace;
        AstNodeIfBoolExpr if_bool_expr;
        AstNodeTryExpr if_err_expr;
        AstNodeTestExpr test_expr;
        AstNodeWhileExpr while_expr;
        AstNodeForExpr for_expr;
        AstNodeSwitchExpr switch_expr;
        AstNodeSwitchProng switch_prong;
        AstNodeSwitchRange switch_range;
        AstNodeCompTime comptime_expr;
        AstNodeAsmExpr asm_expr;
        AstNodeFieldAccessExpr field_access_expr;
        AstNodePtrDerefExpr ptr_deref_expr;
        AstNodeContainerDecl container_decl;
        AstNodeStructField struct_field;
        AstNodeStringLiteral string_literal;
        AstNodeCharLiteral char_literal;
        AstNodeFloatLiteral float_literal;
        AstNodeIntLiteral int_literal;
        AstNodeContainerInitExpr container_init_expr;
        AstNodeStructValueField struct_val_field;
        AstNodeNullLiteral null_literal;
        AstNodeUndefinedLiteral undefined_literal;
        AstNodeThisLiteral this_literal;
        AstNodeSymbolExpr symbol_expr;
        AstNodeBoolLiteral bool_literal;
        AstNodeBreakExpr break_expr;
        AstNodeContinueExpr continue_expr;
        AstNodeUnreachableExpr unreachable_expr;
        AstNodeArrayType array_type;
        AstNodeInferredArrayType inferred_array_type;
        AstNodeErrorType error_type;
        AstNodeErrorSetDecl err_set_decl;
        AstNodeErrorSetField err_set_field;
        AstNodeResumeExpr resume_expr;
        AstNodeAwaitExpr await_expr;
        AstNodeSuspend suspend;
        AstNodeAnyFrameType anyframe_type;
        AstNodeEnumLiteral enum_literal;
    } data;

    // This is a function for use in the debugger to print
    // the source location.
    void src();
};

// this struct is allocated with allocate_nonzero
struct FnTypeParamInfo {
    bool is_noalias;
    ZigType *type;
};

struct GenericFnTypeId {
    CodeGen *codegen;
    ZigFn *fn_entry;
    ZigValue *params;
    size_t param_count;
};

uint32_t generic_fn_type_id_hash(GenericFnTypeId *id);
bool generic_fn_type_id_eql(GenericFnTypeId *a, GenericFnTypeId *b);

struct FnTypeId {
    ZigType *return_type;
    FnTypeParamInfo *param_info;
    size_t param_count;
    size_t next_param_index;
    bool is_var_args;
    CallingConvention cc;
    uint32_t alignment;
};

uint32_t fn_type_id_hash(FnTypeId*);
bool fn_type_id_eql(FnTypeId *a, FnTypeId *b);

static const uint32_t VECTOR_INDEX_NONE = UINT32_MAX;
static const uint32_t VECTOR_INDEX_RUNTIME = UINT32_MAX - 1;

struct InferredStructField {
    ZigType *inferred_struct_type;
    Buf *field_name;
    bool already_resolved;
};

struct ZigTypePointer {
    ZigType *child_type;
    ZigType *slice_parent;

    // Anonymous struct literal syntax uses this when the result location has
    // no type in it. This field is null if this pointer does not refer to
    // a field of a currently-being-inferred struct type.
    // When this is non-null, the pointer is pointing to the base of the inferred
    // struct.
    InferredStructField *inferred_struct_field;

    // This can be null. If it is non-null, it means the pointer is terminated by this
    // sentinel value. This is most commonly used for C-style strings, with a 0 byte
    // to specify the length of the memory pointed to.
    ZigValue *sentinel;

    PtrLen ptr_len;
    uint32_t explicit_alignment; // 0 means use ABI alignment

    uint32_t bit_offset_in_host;
    // size of host integer. 0 means no host integer; this field is aligned
    // when vector_index != VECTOR_INDEX_NONE this is the len of the containing vector
    uint32_t host_int_bytes;

    uint32_t vector_index; // see the VECTOR_INDEX_* constants
    bool is_const;
    bool is_volatile;
    bool allow_zero;
    bool resolve_loop_flag_zero_bits;
};

struct ZigTypeInt {
    uint32_t bit_count;
    bool is_signed;
};

struct ZigTypeFloat {
    size_t bit_count;
};

struct ZigTypeArray {
    ZigType *child_type;
    uint64_t len;
    ZigValue *sentinel;
};

struct TypeStructField {
    Buf *name;
    ZigType *type_entry; // available after ResolveStatusSizeKnown
    ZigValue *type_val; // available after ResolveStatusZeroBitsKnown
    size_t src_index;
    size_t gen_index;
    size_t offset; // byte offset from beginning of struct
    AstNode *decl_node;
    ZigValue *init_val; // null and then memoized
    uint32_t bit_offset_in_host; // offset from the memory at gen_index
    uint32_t host_int_bytes; // size of host integer
    uint32_t align;
    bool is_comptime;
};

enum ResolveStatus {
    ResolveStatusUnstarted,
    ResolveStatusInvalid,
    ResolveStatusBeingInferred,
    ResolveStatusZeroBitsKnown,
    ResolveStatusAlignmentKnown,
    ResolveStatusSizeKnown,
    ResolveStatusLLVMFwdDecl,
    ResolveStatusLLVMFull,
};

struct ZigPackage {
    Buf root_src_dir;
    Buf root_src_path; // relative to root_src_dir
    Buf pkg_path; // a.b.c.d which follows the package dependency chain from the root package

    // reminder: hash tables must be initialized before use
    HashMap<Buf *, ZigPackage *, buf_hash, buf_eql_buf> package_table;

    bool added_to_cache;
};

// Stuff that only applies to a struct which is the implicit root struct of a file
struct RootStruct {
    ZigPackage *package;
    Buf *path; // relative to root_package->root_src_dir
    ZigList<size_t> *line_offsets;
    Buf *source_code;
    ZigLLVMDIFile *di_file;
};

enum StructSpecial {
    StructSpecialNone,
    StructSpecialSlice,
    StructSpecialInferredTuple,
    StructSpecialInferredStruct,
};

struct ZigTypeStruct {
    AstNode *decl_node;
    TypeStructField **fields;
    ScopeDecls *decls_scope;
    HashMap<Buf *, TypeStructField *, buf_hash, buf_eql_buf> fields_by_name;
    RootStruct *root_struct;
    uint32_t *host_int_bytes; // available for packed structs, indexed by gen_index
    size_t llvm_full_type_queue_index;

    uint32_t src_field_count;
    uint32_t gen_field_count;

    ContainerLayout layout;
    ResolveStatus resolve_status;

    StructSpecial special;
    // whether any of the fields require comptime
    // known after ResolveStatusZeroBitsKnown
    bool requires_comptime;
    bool resolve_loop_flag_zero_bits;
    bool resolve_loop_flag_other;
};

struct ZigTypeOptional {
    ZigType *child_type;
    ResolveStatus resolve_status;
};

struct ZigTypeErrorUnion {
    ZigType *err_set_type;
    ZigType *payload_type;
    size_t pad_bytes;
    LLVMTypeRef pad_llvm_type;
};

struct ZigTypeErrorSet {
    ErrorTableEntry **errors;
    ZigFn *infer_fn;
    uint32_t err_count;
    bool incomplete;
};

struct ZigTypeEnum {
    AstNode *decl_node;
    TypeEnumField *fields;
    ZigType *tag_int_type;

    ScopeDecls *decls_scope;

    LLVMValueRef name_function;

    HashMap<Buf *, TypeEnumField *, buf_hash, buf_eql_buf> fields_by_name;
    uint32_t src_field_count;

    ContainerLayout layout;
    ResolveStatus resolve_status;

    bool non_exhaustive;
    bool resolve_loop_flag;
};

uint32_t type_ptr_hash(const ZigType *ptr);
bool type_ptr_eql(const ZigType *a, const ZigType *b);

uint32_t pkg_ptr_hash(const ZigPackage *ptr);
bool pkg_ptr_eql(const ZigPackage *a, const ZigPackage *b);

uint32_t tld_ptr_hash(const Tld *ptr);
bool tld_ptr_eql(const Tld *a, const Tld *b);

uint32_t node_ptr_hash(const AstNode *ptr);
bool node_ptr_eql(const AstNode *a, const AstNode *b);

uint32_t fn_ptr_hash(const ZigFn *ptr);
bool fn_ptr_eql(const ZigFn *a, const ZigFn *b);

uint32_t err_ptr_hash(const ErrorTableEntry *ptr);
bool err_ptr_eql(const ErrorTableEntry *a, const ErrorTableEntry *b);

struct ZigTypeUnion {
    AstNode *decl_node;
    TypeUnionField *fields;
    ScopeDecls *decls_scope;
    HashMap<Buf *, TypeUnionField *, buf_hash, buf_eql_buf> fields_by_name;
    ZigType *tag_type; // always an enum or null
    LLVMTypeRef union_llvm_type;
    TypeUnionField *most_aligned_union_member;
    size_t gen_union_index;
    size_t gen_tag_index;
    size_t union_abi_size;

    uint32_t src_field_count;
    uint32_t gen_field_count;

    ContainerLayout layout;
    ResolveStatus resolve_status;

    bool have_explicit_tag_type;
    // whether any of the fields require comptime
    // the value is not valid until zero_bits_known == true
    bool requires_comptime;
    bool resolve_loop_flag_zero_bits;
    bool resolve_loop_flag_other;
};

struct FnGenParamInfo {
    size_t src_index;
    size_t gen_index;
    bool is_byval;
    ZigType *type;
};

struct ZigTypeFn {
    FnTypeId fn_type_id;
    bool is_generic;
    ZigType *gen_return_type;
    size_t gen_param_count;
    FnGenParamInfo *gen_param_info;

    LLVMTypeRef raw_type_ref;
    ZigLLVMDIType *raw_di_type;

    ZigType *bound_fn_parent;
};

struct ZigTypeBoundFn {
    ZigType *fn_type;
};

struct ZigTypeVector {
    // The type must be a pointer, integer, bool, or float
    ZigType *elem_type;
    uint32_t len;
};

enum ZigTypeId {
    ZigTypeIdInvalid,
    ZigTypeIdMetaType,
    ZigTypeIdVoid,
    ZigTypeIdBool,
    ZigTypeIdUnreachable,
    ZigTypeIdInt,
    ZigTypeIdFloat,
    ZigTypeIdPointer,
    ZigTypeIdArray,
    ZigTypeIdStruct,
    ZigTypeIdComptimeFloat,
    ZigTypeIdComptimeInt,
    ZigTypeIdUndefined,
    ZigTypeIdNull,
    ZigTypeIdOptional,
    ZigTypeIdErrorUnion,
    ZigTypeIdErrorSet,
    ZigTypeIdEnum,
    ZigTypeIdUnion,
    ZigTypeIdFn,
    ZigTypeIdBoundFn,
    ZigTypeIdOpaque,
    ZigTypeIdFnFrame,
    ZigTypeIdAnyFrame,
    ZigTypeIdVector,
    ZigTypeIdEnumLiteral,
};

enum OnePossibleValue {
    OnePossibleValueInvalid,
    OnePossibleValueNo,
    OnePossibleValueYes,
};

struct ZigTypeOpaque {
    Buf *bare_name;
};

struct ZigTypeFnFrame {
    ZigFn *fn;
    ZigType *locals_struct;

    // This is set to the type that resolving the frame currently depends on, null if none.
    // It's for generating a helpful error message.
    ZigType *resolve_loop_type;
    AstNode *resolve_loop_src_node;
    bool reported_loop_err;
};

struct ZigTypeAnyFrame {
    ZigType *result_type; // null if `anyframe` instead of `anyframe->T`
};

struct ZigType {
    ZigTypeId id;
    Buf name;

    // These are not supposed to be accessed directly. They're
    // null during semantic analysis, memoized with get_llvm_type
    // and get_llvm_di_type
    LLVMTypeRef llvm_type;
    ZigLLVMDIType *llvm_di_type;

    union {
        ZigTypePointer pointer;
        ZigTypeInt integral;
        ZigTypeFloat floating;
        ZigTypeArray array;
        ZigTypeStruct structure;
        ZigTypeOptional maybe;
        ZigTypeErrorUnion error_union;
        ZigTypeErrorSet error_set;
        ZigTypeEnum enumeration;
        ZigTypeUnion unionation;
        ZigTypeFn fn;
        ZigTypeBoundFn bound_fn;
        ZigTypeVector vector;
        ZigTypeOpaque opaque;
        ZigTypeFnFrame frame;
        ZigTypeAnyFrame any_frame;
    } data;

    // use these fields to make sure we don't duplicate type table entries for the same type
    ZigType *pointer_parent[2]; // [0 - mut, 1 - const]
    ZigType *optional_parent;
    ZigType *any_frame_parent;
    // If we generate a constant name value for this type, we memoize it here.
    // The type of this is array
    ZigValue *cached_const_name_val;

    OnePossibleValue one_possible_value;
    // Known after ResolveStatusAlignmentKnown.
    uint32_t abi_align;
    // The offset in bytes between consecutive array elements of this type. Known
    // after ResolveStatusSizeKnown.
    size_t abi_size;
    // Number of bits of information in this type. Known after ResolveStatusSizeKnown.
    size_t size_in_bits;

    bool gen_h_loop_flag;
};

enum FnAnalState {
    FnAnalStateReady,
    FnAnalStateProbing,
    FnAnalStateComplete,
    FnAnalStateInvalid,
};

struct GlobalExport {
    Buf name;
    GlobalLinkageId linkage;
};

struct ZigFn {
    LLVMValueRef llvm_value;
    const char *llvm_name;
    AstNode *proto_node;
    AstNode *body_node;
    ScopeFnDef *fndef_scope; // parent should be the top level decls or container decls
    Scope *child_scope; // parent is scope for last parameter
    ScopeBlock *def_scope; // parent is child_scope
    Buf symbol_name;
    // This is the function type assuming the function does not suspend.
    // Note that for an async function, this can be shared with non-async functions. So the value here
    // should only be read for things in common between non-async and async function types.
    ZigType *type_entry;
    // For normal functions one could use the type_entry->raw_type_ref and type_entry->raw_di_type.
    // However for functions that suspend, those values could possibly be their non-suspending equivalents.
    // So these values should be preferred.
    LLVMTypeRef raw_type_ref;
    ZigLLVMDIType *raw_di_type;

    ZigType *frame_type;
    // in the case of normal functions this is the implicit return type
    // in the case of async functions this is the implicit return type according to the
    // zig source code, not according to zig ir
    ZigType *src_implicit_return_type;
    IrExecutableSrc *ir_executable;
    IrExecutableGen analyzed_executable;
    size_t prealloc_bbc;
    size_t prealloc_backward_branch_quota;
    AstNode **param_source_nodes;
    Buf **param_names;
    IrInstGen *err_code_spill;
    AstNode *assumed_non_async;

    AstNode *fn_no_inline_set_node;
    AstNode *fn_static_eval_set_node;

    ZigList<IrInstGenAlloca *> alloca_gen_list;
    ZigList<ZigVar *> variable_list;

    Buf *section_name;
    AstNode *set_alignstack_node;

    AstNode *set_cold_node;
    const AstNode *inferred_async_node;
    ZigFn *inferred_async_fn;
    AstNode *non_async_node;

    ZigList<GlobalExport> export_list;
    ZigList<IrInstGenCall *> call_list;
    ZigList<IrInstGenAwait *> await_list;

    LLVMValueRef valgrind_client_request_array;

    FnInline fn_inline;
    FnAnalState anal_state;

    uint32_t align_bytes;
    uint32_t alignstack_value;

    bool calls_or_awaits_errorable_fn;
    bool is_cold;
    bool is_test;
};

uint32_t fn_table_entry_hash(ZigFn*);
bool fn_table_entry_eql(ZigFn *a, ZigFn *b);

enum BuiltinFnId {
    BuiltinFnIdInvalid,
    BuiltinFnIdMemcpy,
    BuiltinFnIdMemset,
    BuiltinFnIdSizeof,
    BuiltinFnIdAlignOf,
    BuiltinFnIdMemberCount,
    BuiltinFnIdMemberType,
    BuiltinFnIdMemberName,
    BuiltinFnIdField,
    BuiltinFnIdTypeInfo,
    BuiltinFnIdType,
    BuiltinFnIdHasField,
    BuiltinFnIdTypeof,
    BuiltinFnIdAddWithOverflow,
    BuiltinFnIdSubWithOverflow,
    BuiltinFnIdMulWithOverflow,
    BuiltinFnIdShlWithOverflow,
    BuiltinFnIdMulAdd,
    BuiltinFnIdCInclude,
    BuiltinFnIdCDefine,
    BuiltinFnIdCUndef,
    BuiltinFnIdCompileErr,
    BuiltinFnIdCompileLog,
    BuiltinFnIdCtz,
    BuiltinFnIdClz,
    BuiltinFnIdPopCount,
    BuiltinFnIdBswap,
    BuiltinFnIdBitReverse,
    BuiltinFnIdImport,
    BuiltinFnIdCImport,
    BuiltinFnIdErrName,
    BuiltinFnIdBreakpoint,
    BuiltinFnIdReturnAddress,
    BuiltinFnIdEmbedFile,
    BuiltinFnIdCmpxchgWeak,
    BuiltinFnIdCmpxchgStrong,
    BuiltinFnIdFence,
    BuiltinFnIdDivExact,
    BuiltinFnIdDivTrunc,
    BuiltinFnIdDivFloor,
    BuiltinFnIdRem,
    BuiltinFnIdMod,
    BuiltinFnIdSqrt,
    BuiltinFnIdSin,
    BuiltinFnIdCos,
    BuiltinFnIdExp,
    BuiltinFnIdExp2,
    BuiltinFnIdLog,
    BuiltinFnIdLog2,
    BuiltinFnIdLog10,
    BuiltinFnIdFabs,
    BuiltinFnIdFloor,
    BuiltinFnIdCeil,
    BuiltinFnIdTrunc,
    BuiltinFnIdNearbyInt,
    BuiltinFnIdRound,
    BuiltinFnIdTruncate,
    BuiltinFnIdIntCast,
    BuiltinFnIdFloatCast,
    BuiltinFnIdErrSetCast,
    BuiltinFnIdToBytes,
    BuiltinFnIdFromBytes,
    BuiltinFnIdIntToFloat,
    BuiltinFnIdFloatToInt,
    BuiltinFnIdBoolToInt,
    BuiltinFnIdErrToInt,
    BuiltinFnIdIntToErr,
    BuiltinFnIdEnumToInt,
    BuiltinFnIdIntToEnum,
    BuiltinFnIdIntType,
    BuiltinFnIdVectorType,
    BuiltinFnIdShuffle,
    BuiltinFnIdSplat,
    BuiltinFnIdSetCold,
    BuiltinFnIdSetRuntimeSafety,
    BuiltinFnIdSetFloatMode,
    BuiltinFnIdTypeName,
    BuiltinFnIdPanic,
    BuiltinFnIdPtrCast,
    BuiltinFnIdBitCast,
    BuiltinFnIdIntToPtr,
    BuiltinFnIdPtrToInt,
    BuiltinFnIdTagName,
    BuiltinFnIdTagType,
    BuiltinFnIdFieldParentPtr,
    BuiltinFnIdByteOffsetOf,
    BuiltinFnIdBitOffsetOf,
    BuiltinFnIdNewStackCall,
    BuiltinFnIdAsyncCall,
    BuiltinFnIdTypeId,
    BuiltinFnIdShlExact,
    BuiltinFnIdShrExact,
    BuiltinFnIdSetEvalBranchQuota,
    BuiltinFnIdAlignCast,
    BuiltinFnIdOpaqueType,
    BuiltinFnIdThis,
    BuiltinFnIdSetAlignStack,
    BuiltinFnIdArgType,
    BuiltinFnIdExport,
    BuiltinFnIdErrorReturnTrace,
    BuiltinFnIdAtomicRmw,
    BuiltinFnIdAtomicLoad,
    BuiltinFnIdAtomicStore,
    BuiltinFnIdHasDecl,
    BuiltinFnIdUnionInit,
    BuiltinFnIdFrameAddress,
    BuiltinFnIdFrameType,
    BuiltinFnIdFrameHandle,
    BuiltinFnIdFrameSize,
    BuiltinFnIdAs,
    BuiltinFnIdCall,
    BuiltinFnIdBitSizeof,
};

struct BuiltinFnEntry {
    BuiltinFnId id;
    Buf name;
    size_t param_count;
};

enum PanicMsgId {
    PanicMsgIdUnreachable,
    PanicMsgIdBoundsCheckFailure,
    PanicMsgIdCastNegativeToUnsigned,
    PanicMsgIdCastTruncatedData,
    PanicMsgIdIntegerOverflow,
    PanicMsgIdShlOverflowedBits,
    PanicMsgIdShrOverflowedBits,
    PanicMsgIdDivisionByZero,
    PanicMsgIdRemainderDivisionByZero,
    PanicMsgIdExactDivisionRemainder,
    PanicMsgIdSliceWidenRemainder,
    PanicMsgIdUnwrapOptionalFail,
    PanicMsgIdInvalidErrorCode,
    PanicMsgIdIncorrectAlignment,
    PanicMsgIdBadUnionField,
    PanicMsgIdBadEnumValue,
    PanicMsgIdFloatToInt,
    PanicMsgIdPtrCastNull,
    PanicMsgIdBadResume,
    PanicMsgIdBadAwait,
    PanicMsgIdBadReturn,
    PanicMsgIdResumedAnAwaitingFn,
    PanicMsgIdFrameTooSmall,
    PanicMsgIdResumedFnPendingAwait,
    PanicMsgIdBadNoAsyncCall,
    PanicMsgIdResumeNotSuspendedFn,
    PanicMsgIdBadSentinel,

    PanicMsgIdCount,
};

uint32_t fn_eval_hash(Scope*);
bool fn_eval_eql(Scope *a, Scope *b);

struct TypeId {
    ZigTypeId id;

    union {
        struct {
            CodeGen *codegen;
            ZigType *child_type;
            InferredStructField *inferred_struct_field;
            ZigValue *sentinel;
            PtrLen ptr_len;
            uint32_t alignment;

            uint32_t bit_offset_in_host;
            uint32_t host_int_bytes;

            uint32_t vector_index;
            bool is_const;
            bool is_volatile;
            bool allow_zero;
        } pointer;
        struct {
            CodeGen *codegen;
            ZigType *child_type;
            uint64_t size;
            ZigValue *sentinel;
        } array;
        struct {
            bool is_signed;
            uint32_t bit_count;
        } integer;
        struct {
            ZigType *err_set_type;
            ZigType *payload_type;
        } error_union;
        struct {
            ZigType *elem_type;
            uint32_t len;
        } vector;
    } data;
};

uint32_t type_id_hash(TypeId);
bool type_id_eql(TypeId a, TypeId b);

enum ZigLLVMFnId {
    ZigLLVMFnIdCtz,
    ZigLLVMFnIdClz,
    ZigLLVMFnIdPopCount,
    ZigLLVMFnIdOverflowArithmetic,
    ZigLLVMFnIdFMA,
    ZigLLVMFnIdFloatOp,
    ZigLLVMFnIdBswap,
    ZigLLVMFnIdBitReverse,
};

// There are a bunch of places in code that rely on these values being in
// exactly this order.
enum AddSubMul {
    AddSubMulAdd = 0,
    AddSubMulSub = 1,
    AddSubMulMul = 2,
};

struct ZigLLVMFnKey {
    ZigLLVMFnId id;

    union {
        struct {
            uint32_t bit_count;
        } ctz;
        struct {
            uint32_t bit_count;
        } clz;
        struct {
            uint32_t bit_count;
        } pop_count;
        struct {
            BuiltinFnId op;
            uint32_t bit_count;
            uint32_t vector_len; // 0 means not a vector
        } floating;
        struct {
            AddSubMul add_sub_mul;
            uint32_t bit_count;
            uint32_t vector_len; // 0 means not a vector
            bool is_signed;
        } overflow_arithmetic;
        struct {
            uint32_t bit_count;
            uint32_t vector_len; // 0 means not a vector
        } bswap;
        struct {
            uint32_t bit_count;
        } bit_reverse;
    } data;
};

uint32_t zig_llvm_fn_key_hash(ZigLLVMFnKey);
bool zig_llvm_fn_key_eql(ZigLLVMFnKey a, ZigLLVMFnKey b);

struct TimeEvent {
    double time;
    const char *name;
};

enum BuildMode {
    BuildModeDebug,
    BuildModeFastRelease,
    BuildModeSafeRelease,
    BuildModeSmallRelease,
};

enum EmitFileType {
    EmitFileTypeBinary,
    EmitFileTypeAssembly,
    EmitFileTypeLLVMIr,
};

struct LinkLib {
    Buf *name;
    Buf *path;
    ZigList<Buf *> symbols; // the list of symbols that we depend on from this lib
    bool provided_explicitly;
};

enum ValgrindSupport {
    ValgrindSupportAuto,
    ValgrindSupportDisabled,
    ValgrindSupportEnabled,
};

enum WantPIC {
    WantPICAuto,
    WantPICDisabled,
    WantPICEnabled,
};

enum WantStackCheck {
    WantStackCheckAuto,
    WantStackCheckDisabled,
    WantStackCheckEnabled,
};

enum WantCSanitize {
    WantCSanitizeAuto,
    WantCSanitizeDisabled,
    WantCSanitizeEnabled,
};

struct CFile {
    ZigList<const char *> args;
    const char *source_path;
};

// When adding fields, check if they should be added to the hash computation in build_with_cache
struct CodeGen {
    //////////////////////////// Runtime State
    LLVMModuleRef module;
    ZigList<ErrorMsg*> errors;
    ErrorMsg *trace_err;
    LLVMBuilderRef builder;
    ZigLLVMDIBuilder *dbuilder;
    ZigLLVMDICompileUnit *compile_unit;
    ZigLLVMDIFile *compile_unit_file;
    LinkLib *libc_link_lib;
    LLVMTargetDataRef target_data_ref;
    LLVMTargetMachineRef target_machine;
    ZigLLVMDIFile *dummy_di_file;
    LLVMValueRef cur_ret_ptr;
    LLVMValueRef cur_frame_ptr;
    LLVMValueRef cur_fn_val;
    LLVMValueRef cur_async_switch_instr;
    LLVMValueRef cur_async_resume_index_ptr;
    LLVMValueRef cur_async_awaiter_ptr;
    LLVMBasicBlockRef cur_preamble_llvm_block;
    size_t cur_resume_block_count;
    LLVMValueRef cur_err_ret_trace_val_arg;
    LLVMValueRef cur_err_ret_trace_val_stack;
    LLVMValueRef cur_bad_not_suspended_index;
    LLVMValueRef memcpy_fn_val;
    LLVMValueRef memset_fn_val;
    LLVMValueRef trap_fn_val;
    LLVMValueRef return_address_fn_val;
    LLVMValueRef frame_address_fn_val;
    LLVMValueRef add_error_return_trace_addr_fn_val;
    LLVMValueRef stacksave_fn_val;
    LLVMValueRef stackrestore_fn_val;
    LLVMValueRef write_register_fn_val;
    LLVMValueRef merge_err_ret_traces_fn_val;
    LLVMValueRef sp_md_node;
    LLVMValueRef err_name_table;
    LLVMValueRef safety_crash_err_fn;
    LLVMValueRef return_err_fn;
    LLVMTypeRef anyframe_fn_type;

    // reminder: hash tables must be initialized before use
    HashMap<Buf *, ZigType *, buf_hash, buf_eql_buf> import_table;
    HashMap<Buf *, BuiltinFnEntry *, buf_hash, buf_eql_buf> builtin_fn_table;
    HashMap<Buf *, ZigType *, buf_hash, buf_eql_buf> primitive_type_table;
    HashMap<TypeId, ZigType *, type_id_hash, type_id_eql> type_table;
    HashMap<FnTypeId *, ZigType *, fn_type_id_hash, fn_type_id_eql> fn_type_table;
    HashMap<Buf *, ErrorTableEntry *, buf_hash, buf_eql_buf> error_table;
    HashMap<GenericFnTypeId *, ZigFn *, generic_fn_type_id_hash, generic_fn_type_id_eql> generic_table;
    HashMap<Scope *, ZigValue *, fn_eval_hash, fn_eval_eql> memoized_fn_eval_table;
    HashMap<ZigLLVMFnKey, LLVMValueRef, zig_llvm_fn_key_hash, zig_llvm_fn_key_eql> llvm_fn_table;
    HashMap<Buf *, Tld *, buf_hash, buf_eql_buf> exported_symbol_names;
    HashMap<Buf *, Tld *, buf_hash, buf_eql_buf> external_prototypes;
    HashMap<Buf *, ZigValue *, buf_hash, buf_eql_buf> string_literals_table;
    HashMap<const ZigType *, ZigValue *, type_ptr_hash, type_ptr_eql> type_info_cache;
    HashMap<const ZigType *, ZigValue *, type_ptr_hash, type_ptr_eql> one_possible_values;

    ZigList<Tld *> resolve_queue;
    size_t resolve_queue_index;
    ZigList<TimeEvent> timing_events;
    ZigList<ZigFn *> inline_fns;
    ZigList<ZigFn *> test_fns;
    ZigList<ErrorTableEntry *> errors_by_index;
    ZigList<CacheHash *> caches_to_release;
    size_t largest_err_name_len;
    ZigList<ZigType *> type_resolve_stack;

    ZigPackage *std_package;
    ZigPackage *test_runner_package;
    ZigPackage *compile_var_package;
    ZigPackage *root_pkg; // @import("root")
    ZigPackage *main_pkg; // usually same as root_pkg, except for `zig test`
    ZigType *compile_var_import;
    ZigType *root_import;
    ZigType *start_import;

    struct {
        ZigType *entry_bool;
        ZigType *entry_c_int[CIntTypeCount];
        ZigType *entry_c_longdouble;
        ZigType *entry_c_void;
        ZigType *entry_u8;
        ZigType *entry_u16;
        ZigType *entry_u32;
        ZigType *entry_u29;
        ZigType *entry_u64;
        ZigType *entry_i8;
        ZigType *entry_i32;
        ZigType *entry_i64;
        ZigType *entry_isize;
        ZigType *entry_usize;
        ZigType *entry_f16;
        ZigType *entry_f32;
        ZigType *entry_f64;
        ZigType *entry_f128;
        ZigType *entry_void;
        ZigType *entry_unreachable;
        ZigType *entry_type;
        ZigType *entry_invalid;
        ZigType *entry_block;
        ZigType *entry_num_lit_int;
        ZigType *entry_num_lit_float;
        ZigType *entry_undef;
        ZigType *entry_null;
        ZigType *entry_var;
        ZigType *entry_global_error_set;
        ZigType *entry_enum_literal;
        ZigType *entry_any_frame;
    } builtin_types;

    struct Intern {
        ZigValue x_undefined;
        ZigValue x_void;
        ZigValue x_null;
        ZigValue x_unreachable;
        ZigValue zero_byte;

        ZigValue *for_undefined();
        ZigValue *for_void();
        ZigValue *for_null();
        ZigValue *for_unreachable();
        ZigValue *for_zero_byte();
    } intern;

    ZigType *align_amt_type;
    ZigType *stack_trace_type;
    ZigType *err_tag_type;
    ZigType *test_fn_type;

    Buf llvm_triple_str;
    Buf global_asm;
    Buf output_file_path;
    Buf o_file_output_path;
    Buf *cache_dir;
    // As an input parameter, mutually exclusive with enable_cache. But it gets
    // populated in codegen_build_and_link.
    Buf *output_dir;
    Buf **libc_include_dir_list;
    size_t libc_include_dir_len;

    Buf *zig_c_headers_dir; // Cannot be overridden; derived from zig_lib_dir.
    Buf *zig_std_special_dir; // Cannot be overridden; derived from zig_lib_dir.

    IrInstSrc *invalid_inst_src;
    IrInstGen *invalid_inst_gen;
    IrInstGen *unreach_instruction;

    ZigValue panic_msg_vals[PanicMsgIdCount];

    // The function definitions this module includes.
    ZigList<ZigFn *> fn_defs;
    size_t fn_defs_index;
    ZigList<TldVar *> global_vars;

    ZigFn *cur_fn;
    ZigFn *panic_fn;

    ZigFn *largest_frame_fn;

    Stage2ProgressNode *main_progress_node;
    Stage2ProgressNode *sub_progress_node;

    WantPIC want_pic;
    WantStackCheck want_stack_check;
    WantCSanitize want_sanitize_c;
    CacheHash cache_hash;
    ErrColor err_color;
    uint32_t next_unresolved_index;
    unsigned pointer_size_bytes;
    uint32_t target_os_index;
    uint32_t target_arch_index;
    uint32_t target_sub_arch_index;
    uint32_t target_abi_index;
    uint32_t target_oformat_index;
    bool is_big_endian;
    bool have_c_main;
    bool have_winmain;
    bool have_winmain_crt_startup;
    bool have_dllmain_crt_startup;
    bool have_err_ret_tracing;
    bool link_eh_frame_hdr;
    bool c_want_stdint;
    bool c_want_stdbool;
    bool verbose_tokenize;
    bool verbose_ast;
    bool verbose_link;
    bool verbose_ir;
    bool verbose_llvm_ir;
    bool verbose_cimport;
    bool verbose_cc;
    bool verbose_llvm_cpu_features;
    bool error_during_imports;
    bool generate_error_name_table;
    bool enable_cache; // mutually exclusive with output_dir
    bool enable_time_report;
    bool enable_stack_report;
    bool system_linker_hack;
    bool reported_bad_link_libc_error;
    bool is_dynamic; // shared library rather than static library. dynamic musl rather than static musl.
    bool need_frame_size_prefix_data;

    //////////////////////////// Participates in Input Parameter Cache Hash
    /////// Note: there is a separate cache hash for builtin.zig, when adding fields,
    ///////       consider if they need to go into both.
    ZigList<LinkLib *> link_libs_list;
    // add -framework [name] args to linker
    ZigList<Buf *> darwin_frameworks;
    // add -rpath [name] args to linker
    ZigList<Buf *> rpath_list;
    ZigList<Buf *> forbidden_libs;
    ZigList<Buf *> link_objects;
    ZigList<Buf *> assembly_files;
    ZigList<CFile *> c_source_files;
    ZigList<const char *> lib_dirs;
    ZigList<const char *> framework_dirs;

    ZigLibCInstallation *libc;

    size_t version_major;
    size_t version_minor;
    size_t version_patch;
    const char *linker_script;

    EmitFileType emit_file_type;
    BuildMode build_mode;
    OutType out_type;
    const ZigTarget *zig_target;
    TargetSubsystem subsystem; // careful using this directly; see detect_subsystem
    ValgrindSupport valgrind_support;
    bool strip_debug_symbols;
    bool is_test_build;
    bool is_single_threaded;
    bool want_single_threaded;
    bool linker_rdynamic;
    bool each_lib_rpath;
    bool is_dummy_so;
    bool disable_gen_h;
    bool bundle_compiler_rt;
    bool have_pic;
    bool have_dynamic_link; // this is whether the final thing will be dynamically linked. see also is_dynamic
    bool have_stack_probing;
    bool have_sanitize_c;
    bool function_sections;
    bool enable_dump_analysis;
    bool enable_doc_generation;
    bool disable_bin_generation;

    Buf *mmacosx_version_min;
    Buf *mios_version_min;
    Buf *root_out_name;
    Buf *test_filter;
    Buf *test_name_prefix;
    Buf *zig_lib_dir;
    Buf *zig_std_dir;
    Buf *dynamic_linker_path;
    Buf *version_script_path;

    const char **llvm_argv;
    size_t llvm_argv_len;

    const char **clang_argv;
    size_t clang_argv_len;
};

struct ZigVar {
    const char *name;
    ZigValue *const_value;
    ZigType *var_type;
    LLVMValueRef value_ref;
    IrInstSrc *is_comptime;
    IrInstGen *ptr_instruction;
    // which node is the declaration of the variable
    AstNode *decl_node;
    ZigLLVMDILocalVariable *di_loc_var;
    size_t src_arg_index;
    Scope *parent_scope;
    Scope *child_scope;
    LLVMValueRef param_value_ref;
<<<<<<< HEAD
    IrExecutable *owner_exec;
=======
    size_t mem_slot_index;
    IrExecutableSrc *owner_exec;
>>>>>>> d8965002

    Buf *section_name;

    // In an inline loop, multiple variables may be created,
    // In this case, a reference to a variable should follow
    // this pointer to the redefined variable.
    ZigVar *next_var;

    ZigList<GlobalExport> export_list;

    uint32_t align_bytes;
    uint32_t ref_count;

    bool shadowable;
    bool src_is_const;
    bool gen_is_const;
    bool is_thread_local;
    bool is_comptime_memoized;
    bool is_comptime_memoized_value;
};

struct ErrorTableEntry {
    Buf name;
    uint32_t value;
    AstNode *decl_node;
    ErrorTableEntry *other; // null, or another error decl that was merged into this
    ZigType *set_with_only_this_in_it;
    // If we generate a constant error name value for this error, we memoize it here.
    // The type of this is array
    ZigValue *cached_error_name_val;
};

enum ScopeId {
    ScopeIdDecls,
    ScopeIdBlock,
    ScopeIdDefer,
    ScopeIdDeferExpr,
    ScopeIdVarDecl,
    ScopeIdCImport,
    ScopeIdLoop,
    ScopeIdSuspend,
    ScopeIdFnDef,
    ScopeIdCompTime,
    ScopeIdRuntime,
    ScopeIdTypeOf,
    ScopeIdExpr,
};

struct Scope {
    CodeGen *codegen;
    AstNode *source_node;

    // if the scope has a parent, this is it
    Scope *parent;

    ZigLLVMDIScope *di_scope;
    ScopeId id;
};

// This scope comes from global declarations or from
// declarations in a container declaration
// NodeTypeContainerDecl
struct ScopeDecls {
    Scope base;

    HashMap<Buf *, Tld *, buf_hash, buf_eql_buf> decl_table;
    ZigList<TldUsingNamespace *> use_decls;
    AstNode *safety_set_node;
    AstNode *fast_math_set_node;
    ZigType *import;
    // If this is a scope from a container, this is the type entry, otherwise null
    ZigType *container_type;
    Buf *bare_name;

    bool safety_off;
    bool fast_math_on;
    bool any_imports_failed;
};

enum LVal {
    LValNone,
    LValPtr,
};

// This scope comes from a block expression in user code.
// NodeTypeBlock
struct ScopeBlock {
    Scope base;

    Buf *name;
    IrBasicBlockSrc *end_block;
    IrInstSrc *is_comptime;
    ResultLocPeerParent *peer_parent;
    ZigList<IrInstSrc *> *incoming_values;
    ZigList<IrBasicBlockSrc *> *incoming_blocks;

    AstNode *safety_set_node;
    AstNode *fast_math_set_node;

    LVal lval;
    bool safety_off;
    bool fast_math_on;
};

// This scope is created from every defer expression.
// It's the code following the defer statement.
// NodeTypeDefer
struct ScopeDefer {
    Scope base;
};

// This scope is created from every defer expression.
// It's the parent of the defer expression itself.
// NodeTypeDefer
struct ScopeDeferExpr {
    Scope base;

    bool reported_err;
};

// This scope is created for every variable declaration inside an IrExecutable
// NodeTypeVariableDeclaration, NodeTypeParamDecl
struct ScopeVarDecl {
    Scope base;

    // The variable that creates this scope
    ZigVar *var;
};

// This scope is created for a @cImport
// NodeTypeFnCallExpr
struct ScopeCImport {
    Scope base;

    Buf buf;
};

// This scope is created for a loop such as for or while in order to
// make break and continue statements work.
// NodeTypeForExpr or NodeTypeWhileExpr
struct ScopeLoop {
    Scope base;

    LVal lval;
    Buf *name;
    IrBasicBlockSrc *break_block;
    IrBasicBlockSrc *continue_block;
    IrInstSrc *is_comptime;
    ZigList<IrInstSrc *> *incoming_values;
    ZigList<IrBasicBlockSrc *> *incoming_blocks;
    ResultLocPeerParent *peer_parent;
    ScopeExpr *spill_scope;
};

// This scope blocks certain things from working such as comptime continue
// inside a runtime if expression.
// NodeTypeIfBoolExpr, NodeTypeWhileExpr, NodeTypeForExpr
struct ScopeRuntime {
    Scope base;

    IrInstSrc *is_comptime;
};

// This scope is created for a suspend block in order to have labeled
// suspend for breaking out of a suspend and for detecting if a suspend
// block is inside a suspend block.
struct ScopeSuspend {
    Scope base;

    bool reported_err;
};

// This scope is created for a comptime expression.
// NodeTypeCompTime, NodeTypeSwitchExpr
struct ScopeCompTime {
    Scope base;
};


// This scope is created for a function definition.
// NodeTypeFnDef
struct ScopeFnDef {
    Scope base;

    ZigFn *fn_entry;
};

// This scope is created for a @TypeOf.
// All runtime side-effects are elided within it.
// NodeTypeFnCallExpr
struct ScopeTypeOf {
    Scope base;
};

enum MemoizedBool {
    MemoizedBoolUnknown,
    MemoizedBoolFalse,
    MemoizedBoolTrue,
};

// This scope is created for each expression.
// It's used to identify when an instruction needs to be spilled,
// so that it can be accessed after a suspend point.
struct ScopeExpr {
    Scope base;

    ScopeExpr **children_ptr;
    size_t children_len;

    MemoizedBool need_spill;
};

// synchronized with code in define_builtin_compile_vars
enum AtomicOrder {
    AtomicOrderUnordered,
    AtomicOrderMonotonic,
    AtomicOrderAcquire,
    AtomicOrderRelease,
    AtomicOrderAcqRel,
    AtomicOrderSeqCst,
};

// synchronized with the code in define_builtin_compile_vars
enum AtomicRmwOp {
    AtomicRmwOp_xchg,
    AtomicRmwOp_add,
    AtomicRmwOp_sub,
    AtomicRmwOp_and,
    AtomicRmwOp_nand,
    AtomicRmwOp_or,
    AtomicRmwOp_xor,
    AtomicRmwOp_max,
    AtomicRmwOp_min,
};

// A basic block contains no branching. Branches send control flow
// to another basic block.
// Phi instructions must be first in a basic block.
// The last instruction in a basic block must be of type unreachable.
struct IrBasicBlockSrc {
    ZigList<IrInstSrc *> instruction_list;
    IrBasicBlockGen *child;
    Scope *scope;
    const char *name_hint;
    IrInst *suspend_instruction_ref;

    uint32_t ref_count;
    uint32_t index; // index into the basic block list

    uint32_t debug_id;
    bool suspended;
    bool in_resume_stack;
};

struct IrBasicBlockGen {
    ZigList<IrInstGen *> instruction_list;
    IrBasicBlockSrc *parent;
    Scope *scope;
    const char *name_hint;
    uint32_t index; // index into the basic block list
    uint32_t ref_count;
    LLVMBasicBlockRef llvm_block;
    LLVMBasicBlockRef llvm_exit_block;
    // The instruction that referenced this basic block and caused us to
    // analyze the basic block. If the same instruction wants us to emit
    // the same basic block, then we re-generate it instead of saving it.
    IrInst *ref_instruction;
    // When this is non-null, a branch to this basic block is only allowed
    // if the branch is comptime. The instruction points to the reason
    // the basic block must be comptime.
    IrInst *must_be_comptime_source_instr;

    uint32_t debug_id;
    bool already_appended;
};

// Src instructions are generated by ir_gen_* functions in ir.cpp from AST.
// ir_analyze_* functions consume Src instructions and produce Gen instructions.
// Src instructions do not have type information; Gen instructions do.
enum IrInstSrcId {
    IrInstSrcIdInvalid,
    IrInstSrcIdDeclVar,
    IrInstSrcIdBr,
    IrInstSrcIdCondBr,
    IrInstSrcIdSwitchBr,
    IrInstSrcIdSwitchVar,
    IrInstSrcIdSwitchElseVar,
    IrInstSrcIdSwitchTarget,
    IrInstSrcIdPhi,
    IrInstSrcIdUnOp,
    IrInstSrcIdBinOp,
    IrInstSrcIdMergeErrSets,
    IrInstSrcIdLoadPtr,
    IrInstSrcIdStorePtr,
    IrInstSrcIdFieldPtr,
    IrInstSrcIdElemPtr,
    IrInstSrcIdVarPtr,
    IrInstSrcIdCall,
    IrInstSrcIdCallArgs,
    IrInstSrcIdCallExtra,
    IrInstSrcIdConst,
    IrInstSrcIdReturn,
    IrInstSrcIdContainerInitList,
    IrInstSrcIdContainerInitFields,
    IrInstSrcIdUnreachable,
    IrInstSrcIdTypeOf,
    IrInstSrcIdSetCold,
    IrInstSrcIdSetRuntimeSafety,
    IrInstSrcIdSetFloatMode,
    IrInstSrcIdArrayType,
    IrInstSrcIdAnyFrameType,
    IrInstSrcIdSliceType,
    IrInstSrcIdAsm,
    IrInstSrcIdSizeOf,
    IrInstSrcIdTestNonNull,
    IrInstSrcIdOptionalUnwrapPtr,
    IrInstSrcIdClz,
    IrInstSrcIdCtz,
    IrInstSrcIdPopCount,
    IrInstSrcIdBswap,
    IrInstSrcIdBitReverse,
    IrInstSrcIdImport,
    IrInstSrcIdCImport,
    IrInstSrcIdCInclude,
    IrInstSrcIdCDefine,
    IrInstSrcIdCUndef,
    IrInstSrcIdRef,
    IrInstSrcIdCompileErr,
    IrInstSrcIdCompileLog,
    IrInstSrcIdErrName,
    IrInstSrcIdEmbedFile,
    IrInstSrcIdCmpxchg,
    IrInstSrcIdFence,
    IrInstSrcIdTruncate,
    IrInstSrcIdIntCast,
    IrInstSrcIdFloatCast,
    IrInstSrcIdIntToFloat,
    IrInstSrcIdFloatToInt,
    IrInstSrcIdBoolToInt,
    IrInstSrcIdIntType,
    IrInstSrcIdVectorType,
    IrInstSrcIdShuffleVector,
    IrInstSrcIdSplat,
    IrInstSrcIdBoolNot,
    IrInstSrcIdMemset,
    IrInstSrcIdMemcpy,
    IrInstSrcIdSlice,
    IrInstSrcIdMemberCount,
    IrInstSrcIdMemberType,
    IrInstSrcIdMemberName,
    IrInstSrcIdBreakpoint,
    IrInstSrcIdReturnAddress,
    IrInstSrcIdFrameAddress,
    IrInstSrcIdFrameHandle,
    IrInstSrcIdFrameType,
    IrInstSrcIdFrameSize,
    IrInstSrcIdAlignOf,
    IrInstSrcIdOverflowOp,
    IrInstSrcIdTestErr,
    IrInstSrcIdMulAdd,
    IrInstSrcIdFloatOp,
    IrInstSrcIdUnwrapErrCode,
    IrInstSrcIdUnwrapErrPayload,
    IrInstSrcIdFnProto,
    IrInstSrcIdTestComptime,
    IrInstSrcIdPtrCast,
    IrInstSrcIdBitCast,
    IrInstSrcIdIntToPtr,
    IrInstSrcIdPtrToInt,
    IrInstSrcIdIntToEnum,
    IrInstSrcIdEnumToInt,
    IrInstSrcIdIntToErr,
    IrInstSrcIdErrToInt,
    IrInstSrcIdCheckSwitchProngs,
    IrInstSrcIdCheckStatementIsVoid,
    IrInstSrcIdTypeName,
    IrInstSrcIdDeclRef,
    IrInstSrcIdPanic,
    IrInstSrcIdTagName,
    IrInstSrcIdTagType,
    IrInstSrcIdFieldParentPtr,
    IrInstSrcIdByteOffsetOf,
    IrInstSrcIdBitOffsetOf,
    IrInstSrcIdTypeInfo,
    IrInstSrcIdType,
    IrInstSrcIdHasField,
    IrInstSrcIdTypeId,
    IrInstSrcIdSetEvalBranchQuota,
    IrInstSrcIdPtrType,
    IrInstSrcIdAlignCast,
    IrInstSrcIdImplicitCast,
    IrInstSrcIdResolveResult,
    IrInstSrcIdResetResult,
    IrInstSrcIdOpaqueType,
    IrInstSrcIdSetAlignStack,
    IrInstSrcIdArgType,
    IrInstSrcIdExport,
    IrInstSrcIdErrorReturnTrace,
    IrInstSrcIdErrorUnion,
    IrInstSrcIdAtomicRmw,
    IrInstSrcIdAtomicLoad,
    IrInstSrcIdAtomicStore,
    IrInstSrcIdSaveErrRetAddr,
    IrInstSrcIdAddImplicitReturnType,
    IrInstSrcIdErrSetCast,
    IrInstSrcIdToBytes,
    IrInstSrcIdFromBytes,
    IrInstSrcIdCheckRuntimeScope,
    IrInstSrcIdHasDecl,
    IrInstSrcIdUndeclaredIdent,
    IrInstSrcIdAlloca,
    IrInstSrcIdEndExpr,
    IrInstSrcIdUnionInitNamedField,
    IrInstSrcIdSuspendBegin,
    IrInstSrcIdSuspendFinish,
    IrInstSrcIdAwait,
    IrInstSrcIdResume,
    IrInstSrcIdSpillBegin,
    IrInstSrcIdSpillEnd,
};

// ir_render_* functions in codegen.cpp consume Gen instructions and produce LLVM IR.
// Src instructions do not have type information; Gen instructions do.
enum IrInstGenId {
    IrInstGenIdInvalid,
    IrInstGenIdDeclVar,
    IrInstGenIdBr,
    IrInstGenIdCondBr,
    IrInstGenIdSwitchBr,
    IrInstGenIdPhi,
    IrInstGenIdBinaryNot,
    IrInstGenIdNegation,
    IrInstGenIdNegationWrapping,
    IrInstGenIdBinOp,
    IrInstGenIdLoadPtr,
    IrInstGenIdStorePtr,
    IrInstGenIdVectorStoreElem,
    IrInstGenIdStructFieldPtr,
    IrInstGenIdUnionFieldPtr,
    IrInstGenIdElemPtr,
    IrInstGenIdVarPtr,
    IrInstGenIdReturnPtr,
    IrInstGenIdCall,
    IrInstGenIdReturn,
    IrInstGenIdCast,
    IrInstGenIdResizeSlice,
    IrInstGenIdUnreachable,
    IrInstGenIdAsm,
    IrInstGenIdTestNonNull,
    IrInstGenIdOptionalUnwrapPtr,
    IrInstGenIdOptionalWrap,
    IrInstGenIdUnionTag,
    IrInstGenIdClz,
    IrInstGenIdCtz,
    IrInstGenIdPopCount,
    IrInstGenIdBswap,
    IrInstGenIdBitReverse,
    IrInstGenIdRef,
    IrInstGenIdErrName,
    IrInstGenIdCmpxchg,
    IrInstGenIdFence,
    IrInstGenIdTruncate,
    IrInstGenIdShuffleVector,
    IrInstGenIdSplat,
    IrInstGenIdBoolNot,
    IrInstGenIdMemset,
    IrInstGenIdMemcpy,
    IrInstGenIdSlice,
    IrInstGenIdBreakpoint,
    IrInstGenIdReturnAddress,
    IrInstGenIdFrameAddress,
    IrInstGenIdFrameHandle,
    IrInstGenIdFrameSize,
    IrInstGenIdOverflowOp,
    IrInstGenIdTestErr,
    IrInstGenIdMulAdd,
    IrInstGenIdFloatOp,
    IrInstGenIdUnwrapErrCode,
    IrInstGenIdUnwrapErrPayload,
    IrInstGenIdErrWrapCode,
    IrInstGenIdErrWrapPayload,
    IrInstGenIdPtrCast,
    IrInstGenIdBitCast,
    IrInstGenIdWidenOrShorten,
    IrInstGenIdIntToPtr,
    IrInstGenIdPtrToInt,
    IrInstGenIdIntToEnum,
    IrInstGenIdIntToErr,
    IrInstGenIdErrToInt,
    IrInstGenIdPanic,
    IrInstGenIdTagName,
    IrInstGenIdFieldParentPtr,
    IrInstGenIdAlignCast,
    IrInstGenIdErrorReturnTrace,
    IrInstGenIdAtomicRmw,
    IrInstGenIdAtomicLoad,
    IrInstGenIdAtomicStore,
    IrInstGenIdSaveErrRetAddr,
    IrInstGenIdVectorToArray,
    IrInstGenIdArrayToVector,
    IrInstGenIdAssertZero,
    IrInstGenIdAssertNonNull,
    IrInstGenIdPtrOfArrayToSlice,
    IrInstGenIdSuspendBegin,
    IrInstGenIdSuspendFinish,
    IrInstGenIdAwait,
    IrInstGenIdResume,
    IrInstGenIdSpillBegin,
    IrInstGenIdSpillEnd,
    IrInstGenIdVectorExtractElem,
    IrInstGenIdAlloca,
    IrInstGenIdConst,
};

// Common fields between IrInstSrc and IrInstGen. This allows future passes
// after pass2 to be added to zig.
struct IrInst {
    // if ref_count is zero and the instruction has no side effects,
    // the instruction can be omitted in codegen
    uint32_t ref_count;
    uint32_t debug_id;

    Scope *scope;
    AstNode *source_node;

    // for debugging purposes, these are useful to call to inspect the instruction
    void dump();
    void src();
};

struct IrInstSrc {
    IrInst base;

    IrInstSrcId id;
    // true if this instruction was generated by zig and not from user code
    // this matters for the "unreachable code" compile error
    bool is_gen;
    bool is_noreturn;

    // When analyzing IR, instructions that point to this instruction in the "old ir"
    // can find the instruction that corresponds to this value in the "new ir"
    // with this child field.
    IrInstGen *child;
    IrBasicBlockSrc *owner_bb;

    // for debugging purposes, these are useful to call to inspect the instruction
    void dump();
    void src();
};

struct IrInstGen {
    IrInst base;

    IrInstGenId id;

    LLVMValueRef llvm_value;
    ZigValue *value;
    IrBasicBlockGen *owner_bb;
    // Nearly any instruction can have to be stored as a local variable before suspending
    // and then loaded after resuming, in case there is an expression with a suspend point
    // in it, such as: x + await y
    IrInstGen *spill;

    // for debugging purposes, these are useful to call to inspect the instruction
    void dump();
    void src();
};

struct IrInstSrcDeclVar {
    IrInstSrc base;

    ZigVar *var;
    IrInstSrc *var_type;
    IrInstSrc *align_value;
    IrInstSrc *ptr;
};

struct IrInstGenDeclVar {
    IrInstGen base;

    ZigVar *var;
    IrInstGen *var_ptr;
};

struct IrInstSrcCondBr {
    IrInstSrc base;

    IrInstSrc *condition;
    IrBasicBlockSrc *then_block;
    IrBasicBlockSrc *else_block;
    IrInstSrc *is_comptime;
    ResultLoc *result_loc;
};

struct IrInstGenCondBr {
    IrInstGen base;

    IrInstGen *condition;
    IrBasicBlockGen *then_block;
    IrBasicBlockGen *else_block;
};

struct IrInstSrcBr {
    IrInstSrc base;

    IrBasicBlockSrc *dest_block;
    IrInstSrc *is_comptime;
};

struct IrInstGenBr {
    IrInstGen base;

    IrBasicBlockGen *dest_block;
};

struct IrInstSrcSwitchBrCase {
    IrInstSrc *value;
    IrBasicBlockSrc *block;
};

struct IrInstSrcSwitchBr {
    IrInstSrc base;

    IrInstSrc *target_value;
    IrBasicBlockSrc *else_block;
    size_t case_count;
    IrInstSrcSwitchBrCase *cases;
    IrInstSrc *is_comptime;
    IrInstSrc *switch_prongs_void;
};

struct IrInstGenSwitchBrCase {
    IrInstGen *value;
    IrBasicBlockGen *block;
};

struct IrInstGenSwitchBr {
    IrInstGen base;

    IrInstGen *target_value;
    IrBasicBlockGen *else_block;
    size_t case_count;
    IrInstGenSwitchBrCase *cases;
};

struct IrInstSrcSwitchVar {
    IrInstSrc base;

    IrInstSrc *target_value_ptr;
    IrInstSrc **prongs_ptr;
    size_t prongs_len;
};

struct IrInstSrcSwitchElseVar {
    IrInstSrc base;

    IrInstSrc *target_value_ptr;
    IrInstSrcSwitchBr *switch_br;
};

struct IrInstSrcSwitchTarget {
    IrInstSrc base;

    IrInstSrc *target_value_ptr;
};

struct IrInstSrcPhi {
    IrInstSrc base;

    size_t incoming_count;
    IrBasicBlockSrc **incoming_blocks;
    IrInstSrc **incoming_values;
    ResultLocPeerParent *peer_parent;
};

struct IrInstGenPhi {
    IrInstGen base;

    size_t incoming_count;
    IrBasicBlockGen **incoming_blocks;
    IrInstGen **incoming_values;
};

enum IrUnOp {
    IrUnOpInvalid,
    IrUnOpBinNot,
    IrUnOpNegation,
    IrUnOpNegationWrap,
    IrUnOpDereference,
    IrUnOpOptional,
};

struct IrInstSrcUnOp {
    IrInstSrc base;

    IrUnOp op_id;
    LVal lval;
    IrInstSrc *value;
    ResultLoc *result_loc;
};

struct IrInstGenBinaryNot {
    IrInstGen base;
    IrInstGen *operand;
};

struct IrInstGenNegation {
    IrInstGen base;
    IrInstGen *operand;
};

struct IrInstGenNegationWrapping {
    IrInstGen base;
    IrInstGen *operand;
};

enum IrBinOp {
    IrBinOpInvalid,
    IrBinOpBoolOr,
    IrBinOpBoolAnd,
    IrBinOpCmpEq,
    IrBinOpCmpNotEq,
    IrBinOpCmpLessThan,
    IrBinOpCmpGreaterThan,
    IrBinOpCmpLessOrEq,
    IrBinOpCmpGreaterOrEq,
    IrBinOpBinOr,
    IrBinOpBinXor,
    IrBinOpBinAnd,
    IrBinOpBitShiftLeftLossy,
    IrBinOpBitShiftLeftExact,
    IrBinOpBitShiftRightLossy,
    IrBinOpBitShiftRightExact,
    IrBinOpAdd,
    IrBinOpAddWrap,
    IrBinOpSub,
    IrBinOpSubWrap,
    IrBinOpMult,
    IrBinOpMultWrap,
    IrBinOpDivUnspecified,
    IrBinOpDivExact,
    IrBinOpDivTrunc,
    IrBinOpDivFloor,
    IrBinOpRemUnspecified,
    IrBinOpRemRem,
    IrBinOpRemMod,
    IrBinOpArrayCat,
    IrBinOpArrayMult,
};

struct IrInstSrcBinOp {
    IrInstSrc base;

    IrInstSrc *op1;
    IrInstSrc *op2;
    IrBinOp op_id;
    bool safety_check_on;
};

struct IrInstGenBinOp {
    IrInstGen base;

    IrInstGen *op1;
    IrInstGen *op2;
    IrBinOp op_id;
    bool safety_check_on;
};

struct IrInstSrcMergeErrSets {
    IrInstSrc base;

    IrInstSrc *op1;
    IrInstSrc *op2;
    Buf *type_name;
};

struct IrInstSrcLoadPtr {
    IrInstSrc base;

    IrInstSrc *ptr;
};

struct IrInstGenLoadPtr {
    IrInstGen base;

    IrInstGen *ptr;
    IrInstGen *result_loc;
};

struct IrInstSrcStorePtr {
    IrInstSrc base;

    IrInstSrc *ptr;
    IrInstSrc *value;

    bool allow_write_through_const;
};

struct IrInstGenStorePtr {
    IrInstGen base;

    IrInstGen *ptr;
    IrInstGen *value;
};

struct IrInstGenVectorStoreElem {
    IrInstGen base;

    IrInstGen *vector_ptr;
    IrInstGen *index;
    IrInstGen *value;
};

struct IrInstSrcFieldPtr {
    IrInstSrc base;

    IrInstSrc *container_ptr;
    Buf *field_name_buffer;
    IrInstSrc *field_name_expr;
    bool initializing;
};

struct IrInstGenStructFieldPtr {
    IrInstGen base;

    IrInstGen *struct_ptr;
    TypeStructField *field;
    bool is_const;
};

struct IrInstGenUnionFieldPtr {
    IrInstGen base;

    IrInstGen *union_ptr;
    TypeUnionField *field;
    bool safety_check_on;
    bool initializing;
};

struct IrInstSrcElemPtr {
    IrInstSrc base;

    IrInstSrc *array_ptr;
    IrInstSrc *elem_index;
    AstNode *init_array_type_source_node;
    PtrLen ptr_len;
    bool safety_check_on;
};

struct IrInstGenElemPtr {
    IrInstGen base;

    IrInstGen *array_ptr;
    IrInstGen *elem_index;
    bool safety_check_on;
};

struct IrInstSrcVarPtr {
    IrInstSrc base;

    ZigVar *var;
    ScopeFnDef *crossed_fndef_scope;
};

struct IrInstGenVarPtr {
    IrInstGen base;

    ZigVar *var;
};

// For functions that have a return type for which handle_is_ptr is true, a
// result location pointer is the secret first parameter ("sret"). This
// instruction returns that pointer.
struct IrInstGenReturnPtr {
    IrInstGen base;
};

struct IrInstSrcCall {
    IrInstSrc base;

    IrInstSrc *fn_ref;
    ZigFn *fn_entry;
    size_t arg_count;
    IrInstSrc **args;
    IrInstSrc *ret_ptr;
    ResultLoc *result_loc;

    IrInstSrc *new_stack;

    CallModifier modifier;
    bool is_async_call_builtin;
};

// This is a pass1 instruction, used by @call when the args node is
// a tuple or struct literal.
struct IrInstSrcCallArgs {
    IrInstSrc base;

    IrInstSrc *options;
    IrInstSrc *fn_ref;
    IrInstSrc **args_ptr;
    size_t args_len;
    ResultLoc *result_loc;
};

// This is a pass1 instruction, used by @call, when the args node
// is not a literal.
// `args` is expected to be either a struct or a tuple.
struct IrInstSrcCallExtra {
    IrInstSrc base;

    IrInstSrc *options;
    IrInstSrc *fn_ref;
    IrInstSrc *args;
    ResultLoc *result_loc;
};

struct IrInstGenCall {
    IrInstGen base;

    IrInstGen *fn_ref;
    ZigFn *fn_entry;
    size_t arg_count;
    IrInstGen **args;
    IrInstGen *result_loc;
    IrInstGen *frame_result_loc;
    IrInstGen *new_stack;

    CallModifier modifier;

    bool is_async_call_builtin;
};

struct IrInstSrcConst {
    IrInstSrc base;

    ZigValue *value;
};

struct IrInstGenConst {
    IrInstGen base;
};

struct IrInstSrcReturn {
    IrInstSrc base;

    IrInstSrc *operand;
};

// When an IrExecutable is not in a function, a return instruction means that
// the expression returns with that value, even though a return statement from
// an AST perspective is invalid.
struct IrInstGenReturn {
    IrInstGen base;

    IrInstGen *operand;
};

enum CastOp {
    CastOpNoCast, // signifies the function call expression is not a cast
    CastOpNoop, // fn call expr is a cast, but does nothing
    CastOpIntToFloat,
    CastOpFloatToInt,
    CastOpBoolToInt,
    CastOpNumLitToConcrete,
    CastOpErrSet,
    CastOpBitCast,
};

// TODO get rid of this instruction, replace with instructions for each op code
struct IrInstGenCast {
    IrInstGen base;

    IrInstGen *value;
    CastOp cast_op;
};

struct IrInstGenResizeSlice {
    IrInstGen base;

    IrInstGen *operand;
    IrInstGen *result_loc;
};

struct IrInstSrcContainerInitList {
    IrInstSrc base;

    IrInstSrc *elem_type;
    size_t item_count;
    IrInstSrc **elem_result_loc_list;
    IrInstSrc *result_loc;
    AstNode *init_array_type_source_node;
};

struct IrInstSrcContainerInitFieldsField {
    Buf *name;
    AstNode *source_node;
    TypeStructField *type_struct_field;
    IrInstSrc *result_loc;
};

struct IrInstSrcContainerInitFields {
    IrInstSrc base;

    size_t field_count;
    IrInstSrcContainerInitFieldsField *fields;
    IrInstSrc *result_loc;
};

struct IrInstSrcUnreachable {
    IrInstSrc base;
};

struct IrInstGenUnreachable {
    IrInstGen base;
};

struct IrInstSrcTypeOf {
    IrInstSrc base;

    IrInstSrc *value;
};

struct IrInstSrcSetCold {
    IrInstSrc base;

    IrInstSrc *is_cold;
};

struct IrInstSrcSetRuntimeSafety {
    IrInstSrc base;

    IrInstSrc *safety_on;
};

struct IrInstSrcSetFloatMode {
    IrInstSrc base;

    IrInstSrc *scope_value;
    IrInstSrc *mode_value;
};

struct IrInstSrcArrayType {
    IrInstSrc base;

    IrInstSrc *size;
    IrInstSrc *sentinel;
    IrInstSrc *child_type;
};

struct IrInstSrcPtrType {
    IrInstSrc base;

    IrInstSrc *sentinel;
    IrInstSrc *align_value;
    IrInstSrc *child_type;
    uint32_t bit_offset_start;
    uint32_t host_int_bytes;
    PtrLen ptr_len;
    bool is_const;
    bool is_volatile;
    bool is_allow_zero;
};

struct IrInstSrcAnyFrameType {
    IrInstSrc base;

    IrInstSrc *payload_type;
};

struct IrInstSrcSliceType {
    IrInstSrc base;

    IrInstSrc *sentinel;
    IrInstSrc *align_value;
    IrInstSrc *child_type;
    bool is_const;
    bool is_volatile;
    bool is_allow_zero;
};

struct IrInstSrcAsm {
    IrInstSrc base;

    IrInstSrc *asm_template;
    IrInstSrc **input_list;
    IrInstSrc **output_types;
    ZigVar **output_vars;
    size_t return_count;
    bool has_side_effects;
    bool is_global;
};

struct IrInstGenAsm {
    IrInstGen base;

    Buf *asm_template;
    AsmToken *token_list;
    size_t token_list_len;
    IrInstGen **input_list;
    IrInstGen **output_types;
    ZigVar **output_vars;
    size_t return_count;
    bool has_side_effects;
};

struct IrInstSrcSizeOf {
    IrInstSrc base;

    IrInstSrc *type_value;
    bool bit_size;
};

// returns true if nonnull, returns false if null
struct IrInstSrcTestNonNull {
    IrInstSrc base;

    IrInstSrc *value;
};

struct IrInstGenTestNonNull {
    IrInstGen base;

    IrInstGen *value;
};

// Takes a pointer to an optional value, returns a pointer
// to the payload.
struct IrInstSrcOptionalUnwrapPtr {
    IrInstSrc base;

    IrInstSrc *base_ptr;
    bool safety_check_on;
    bool initializing;
};

struct IrInstGenOptionalUnwrapPtr {
    IrInstGen base;

    IrInstGen *base_ptr;
    bool safety_check_on;
    bool initializing;
};

struct IrInstSrcCtz {
    IrInstSrc base;

    IrInstSrc *type;
    IrInstSrc *op;
};

struct IrInstGenCtz {
    IrInstGen base;

    IrInstGen *op;
};

struct IrInstSrcClz {
    IrInstSrc base;

    IrInstSrc *type;
    IrInstSrc *op;
};

struct IrInstGenClz {
    IrInstGen base;

    IrInstGen *op;
};

struct IrInstSrcPopCount {
    IrInstSrc base;

    IrInstSrc *type;
    IrInstSrc *op;
};

struct IrInstGenPopCount {
    IrInstGen base;

    IrInstGen *op;
};

struct IrInstGenUnionTag {
    IrInstGen base;

    IrInstGen *value;
};

struct IrInstSrcImport {
    IrInstSrc base;

    IrInstSrc *name;
};

struct IrInstSrcRef {
    IrInstSrc base;

    IrInstSrc *value;
    bool is_const;
    bool is_volatile;
};

struct IrInstGenRef {
    IrInstGen base;

    IrInstGen *operand;
    IrInstGen *result_loc;
};

struct IrInstSrcCompileErr {
    IrInstSrc base;

    IrInstSrc *msg;
};

struct IrInstSrcCompileLog {
    IrInstSrc base;

    size_t msg_count;
    IrInstSrc **msg_list;
};

struct IrInstSrcErrName {
    IrInstSrc base;

    IrInstSrc *value;
};

struct IrInstGenErrName {
    IrInstGen base;

    IrInstGen *value;
};

struct IrInstSrcCImport {
    IrInstSrc base;
};

struct IrInstSrcCInclude {
    IrInstSrc base;

    IrInstSrc *name;
};

struct IrInstSrcCDefine {
    IrInstSrc base;

    IrInstSrc *name;
    IrInstSrc *value;
};

struct IrInstSrcCUndef {
    IrInstSrc base;

    IrInstSrc *name;
};

struct IrInstSrcEmbedFile {
    IrInstSrc base;

    IrInstSrc *name;
};

struct IrInstSrcCmpxchg {
    IrInstSrc base;

    bool is_weak;
    IrInstSrc *type_value;
    IrInstSrc *ptr;
    IrInstSrc *cmp_value;
    IrInstSrc *new_value;
    IrInstSrc *success_order_value;
    IrInstSrc *failure_order_value;
    ResultLoc *result_loc;
};

struct IrInstGenCmpxchg {
    IrInstGen base;

    AtomicOrder success_order;
    AtomicOrder failure_order;
    IrInstGen *ptr;
    IrInstGen *cmp_value;
    IrInstGen *new_value;
    IrInstGen *result_loc;
    bool is_weak;
};

struct IrInstSrcFence {
    IrInstSrc base;

    IrInstSrc *order;
};

struct IrInstGenFence {
    IrInstGen base;

    AtomicOrder order;
};

struct IrInstSrcTruncate {
    IrInstSrc base;

    IrInstSrc *dest_type;
    IrInstSrc *target;
};

struct IrInstGenTruncate {
    IrInstGen base;

    IrInstGen *target;
};

struct IrInstSrcIntCast {
    IrInstSrc base;

    IrInstSrc *dest_type;
    IrInstSrc *target;
};

struct IrInstSrcFloatCast {
    IrInstSrc base;

    IrInstSrc *dest_type;
    IrInstSrc *target;
};

struct IrInstSrcErrSetCast {
    IrInstSrc base;

    IrInstSrc *dest_type;
    IrInstSrc *target;
};

struct IrInstSrcToBytes {
    IrInstSrc base;

    IrInstSrc *target;
    ResultLoc *result_loc;
};

struct IrInstSrcFromBytes {
    IrInstSrc base;

    IrInstSrc *dest_child_type;
    IrInstSrc *target;
    ResultLoc *result_loc;
};

struct IrInstSrcIntToFloat {
    IrInstSrc base;

    IrInstSrc *dest_type;
    IrInstSrc *target;
};

struct IrInstSrcFloatToInt {
    IrInstSrc base;

    IrInstSrc *dest_type;
    IrInstSrc *target;
};

struct IrInstSrcBoolToInt {
    IrInstSrc base;

    IrInstSrc *target;
};

struct IrInstSrcIntType {
    IrInstSrc base;

    IrInstSrc *is_signed;
    IrInstSrc *bit_count;
};

struct IrInstSrcVectorType {
    IrInstSrc base;

    IrInstSrc *len;
    IrInstSrc *elem_type;
};

struct IrInstSrcBoolNot {
    IrInstSrc base;

    IrInstSrc *value;
};

struct IrInstGenBoolNot {
    IrInstGen base;

    IrInstGen *value;
};

struct IrInstSrcMemset {
    IrInstSrc base;

    IrInstSrc *dest_ptr;
    IrInstSrc *byte;
    IrInstSrc *count;
};

struct IrInstGenMemset {
    IrInstGen base;

    IrInstGen *dest_ptr;
    IrInstGen *byte;
    IrInstGen *count;
};

struct IrInstSrcMemcpy {
    IrInstSrc base;

    IrInstSrc *dest_ptr;
    IrInstSrc *src_ptr;
    IrInstSrc *count;
};

struct IrInstGenMemcpy {
    IrInstGen base;

    IrInstGen *dest_ptr;
    IrInstGen *src_ptr;
    IrInstGen *count;
};

struct IrInstSrcSlice {
    IrInstSrc base;

    IrInstSrc *ptr;
    IrInstSrc *start;
    IrInstSrc *end;
    IrInstSrc *sentinel;
    ResultLoc *result_loc;
    bool safety_check_on;
};

struct IrInstGenSlice {
    IrInstGen base;

    IrInstGen *ptr;
    IrInstGen *start;
    IrInstGen *end;
    IrInstGen *result_loc;
    bool safety_check_on;
};

struct IrInstSrcMemberCount {
    IrInstSrc base;

    IrInstSrc *container;
};

struct IrInstSrcMemberType {
    IrInstSrc base;

    IrInstSrc *container_type;
    IrInstSrc *member_index;
};

struct IrInstSrcMemberName {
    IrInstSrc base;

    IrInstSrc *container_type;
    IrInstSrc *member_index;
};

struct IrInstSrcBreakpoint {
    IrInstSrc base;
};

struct IrInstGenBreakpoint {
    IrInstGen base;
};

struct IrInstSrcReturnAddress {
    IrInstSrc base;
};

struct IrInstGenReturnAddress {
    IrInstGen base;
};

struct IrInstSrcFrameAddress {
    IrInstSrc base;
};

struct IrInstGenFrameAddress {
    IrInstGen base;
};

struct IrInstSrcFrameHandle {
    IrInstSrc base;
};

struct IrInstGenFrameHandle {
    IrInstGen base;
};

struct IrInstSrcFrameType {
    IrInstSrc base;

    IrInstSrc *fn;
};

struct IrInstSrcFrameSize {
    IrInstSrc base;

    IrInstSrc *fn;
};

struct IrInstGenFrameSize {
    IrInstGen base;

    IrInstGen *fn;
};

enum IrOverflowOp {
    IrOverflowOpAdd,
    IrOverflowOpSub,
    IrOverflowOpMul,
    IrOverflowOpShl,
};

struct IrInstSrcOverflowOp {
    IrInstSrc base;

    IrOverflowOp op;
    IrInstSrc *type_value;
    IrInstSrc *op1;
    IrInstSrc *op2;
    IrInstSrc *result_ptr;
};

struct IrInstGenOverflowOp {
    IrInstGen base;

    IrOverflowOp op;
    IrInstGen *op1;
    IrInstGen *op2;
    IrInstGen *result_ptr;

    // TODO can this field be removed?
    ZigType *result_ptr_type;
};

struct IrInstSrcMulAdd {
    IrInstSrc base;

    IrInstSrc *type_value;
    IrInstSrc *op1;
    IrInstSrc *op2;
    IrInstSrc *op3;
};

struct IrInstGenMulAdd {
    IrInstGen base;

    IrInstGen *op1;
    IrInstGen *op2;
    IrInstGen *op3;
};

struct IrInstSrcAlignOf {
    IrInstSrc base;

    IrInstSrc *type_value;
};

// returns true if error, returns false if not error
struct IrInstSrcTestErr {
    IrInstSrc base;

    IrInstSrc *base_ptr;
    bool resolve_err_set;
    bool base_ptr_is_payload;
};

struct IrInstGenTestErr {
    IrInstGen base;

    IrInstGen *err_union;
};

// Takes an error union pointer, returns a pointer to the error code.
struct IrInstSrcUnwrapErrCode {
    IrInstSrc base;

    IrInstSrc *err_union_ptr;
    bool initializing;
};

struct IrInstGenUnwrapErrCode {
    IrInstGen base;

    IrInstGen *err_union_ptr;
    bool initializing;
};

struct IrInstSrcUnwrapErrPayload {
    IrInstSrc base;

    IrInstSrc *value;
    bool safety_check_on;
    bool initializing;
};

struct IrInstGenUnwrapErrPayload {
    IrInstGen base;

    IrInstGen *value;
    bool safety_check_on;
    bool initializing;
};

struct IrInstGenOptionalWrap {
    IrInstGen base;

    IrInstGen *operand;
    IrInstGen *result_loc;
};

struct IrInstGenErrWrapPayload {
    IrInstGen base;

    IrInstGen *operand;
    IrInstGen *result_loc;
};

struct IrInstGenErrWrapCode {
    IrInstGen base;

    IrInstGen *operand;
    IrInstGen *result_loc;
};

struct IrInstSrcFnProto {
    IrInstSrc base;

    IrInstSrc **param_types;
    IrInstSrc *align_value;
    IrInstSrc *callconv_value;
    IrInstSrc *return_type;
    bool is_var_args;
};

// true if the target value is compile time known, false otherwise
struct IrInstSrcTestComptime {
    IrInstSrc base;

    IrInstSrc *value;
};

struct IrInstSrcPtrCast {
    IrInstSrc base;

    IrInstSrc *dest_type;
    IrInstSrc *ptr;
    bool safety_check_on;
};

struct IrInstGenPtrCast {
    IrInstGen base;

    IrInstGen *ptr;
    bool safety_check_on;
};

struct IrInstSrcImplicitCast {
    IrInstSrc base;

    IrInstSrc *operand;
    ResultLocCast *result_loc_cast;
};

struct IrInstSrcBitCast {
    IrInstSrc base;

    IrInstSrc *operand;
    ResultLocBitCast *result_loc_bit_cast;
};

struct IrInstGenBitCast {
    IrInstGen base;

    IrInstGen *operand;
};

struct IrInstGenWidenOrShorten {
    IrInstGen base;

    IrInstGen *target;
};

struct IrInstSrcPtrToInt {
    IrInstSrc base;

    IrInstSrc *target;
};

struct IrInstGenPtrToInt {
    IrInstGen base;

    IrInstGen *target;
};

struct IrInstSrcIntToPtr {
    IrInstSrc base;

    IrInstSrc *dest_type;
    IrInstSrc *target;
};

struct IrInstGenIntToPtr {
    IrInstGen base;

    IrInstGen *target;
};

struct IrInstSrcIntToEnum {
    IrInstSrc base;

    IrInstSrc *dest_type;
    IrInstSrc *target;
};

struct IrInstGenIntToEnum {
    IrInstGen base;

    IrInstGen *target;
};

struct IrInstSrcEnumToInt {
    IrInstSrc base;

    IrInstSrc *target;
};

struct IrInstSrcIntToErr {
    IrInstSrc base;

    IrInstSrc *target;
};

struct IrInstGenIntToErr {
    IrInstGen base;

    IrInstGen *target;
};

struct IrInstSrcErrToInt {
    IrInstSrc base;

    IrInstSrc *target;
};

struct IrInstGenErrToInt {
    IrInstGen base;

    IrInstGen *target;
};

struct IrInstSrcCheckSwitchProngsRange {
    IrInstSrc *start;
    IrInstSrc *end;
};

struct IrInstSrcCheckSwitchProngs {
    IrInstSrc base;

    IrInstSrc *target_value;
    IrInstSrcCheckSwitchProngsRange *ranges;
    size_t range_count;
    bool have_else_prong;
    bool have_underscore_prong;
};

struct IrInstSrcCheckStatementIsVoid {
    IrInstSrc base;

    IrInstSrc *statement_value;
};

struct IrInstSrcTypeName {
    IrInstSrc base;

    IrInstSrc *type_value;
};

struct IrInstSrcDeclRef {
    IrInstSrc base;

    LVal lval;
    Tld *tld;
};

struct IrInstSrcPanic {
    IrInstSrc base;

    IrInstSrc *msg;
};

struct IrInstGenPanic {
    IrInstGen base;

    IrInstGen *msg;
};

struct IrInstSrcTagName {
    IrInstSrc base;

    IrInstSrc *target;
};

struct IrInstGenTagName {
    IrInstGen base;

    IrInstGen *target;
};

struct IrInstSrcTagType {
    IrInstSrc base;

    IrInstSrc *target;
};

struct IrInstSrcFieldParentPtr {
    IrInstSrc base;

    IrInstSrc *type_value;
    IrInstSrc *field_name;
    IrInstSrc *field_ptr;
};

struct IrInstGenFieldParentPtr {
    IrInstGen base;

    IrInstGen *field_ptr;
    TypeStructField *field;
};

struct IrInstSrcByteOffsetOf {
    IrInstSrc base;

    IrInstSrc *type_value;
    IrInstSrc *field_name;
};

struct IrInstSrcBitOffsetOf {
    IrInstSrc base;

    IrInstSrc *type_value;
    IrInstSrc *field_name;
};

struct IrInstSrcTypeInfo {
    IrInstSrc base;

    IrInstSrc *type_value;
};

struct IrInstSrcType {
    IrInstSrc base;

    IrInstSrc *type_info;
};

struct IrInstSrcHasField {
    IrInstSrc base;

    IrInstSrc *container_type;
    IrInstSrc *field_name;
};

struct IrInstSrcTypeId {
    IrInstSrc base;

    IrInstSrc *type_value;
};

struct IrInstSrcSetEvalBranchQuota {
    IrInstSrc base;

    IrInstSrc *new_quota;
};

struct IrInstSrcAlignCast {
    IrInstSrc base;

    IrInstSrc *align_bytes;
    IrInstSrc *target;
};

struct IrInstGenAlignCast {
    IrInstGen base;

    IrInstGen *target;
};

struct IrInstSrcOpaqueType {
    IrInstSrc base;
};

struct IrInstSrcSetAlignStack {
    IrInstSrc base;

    IrInstSrc *align_bytes;
};

struct IrInstSrcArgType {
    IrInstSrc base;

    IrInstSrc *fn_type;
    IrInstSrc *arg_index;
    bool allow_var;
};

struct IrInstSrcExport {
    IrInstSrc base;

    IrInstSrc *target;
    IrInstSrc *options;
};

enum IrInstErrorReturnTraceOptional {
    IrInstErrorReturnTraceNull,
    IrInstErrorReturnTraceNonNull,
};

struct IrInstSrcErrorReturnTrace {
    IrInstSrc base;

    IrInstErrorReturnTraceOptional optional;
};

struct IrInstGenErrorReturnTrace {
    IrInstGen base;

    IrInstErrorReturnTraceOptional optional;
};

struct IrInstSrcErrorUnion {
    IrInstSrc base;

    IrInstSrc *err_set;
    IrInstSrc *payload;
    Buf *type_name;
};

struct IrInstSrcAtomicRmw {
    IrInstSrc base;

    IrInstSrc *operand_type;
    IrInstSrc *ptr;
    IrInstSrc *op;
    IrInstSrc *operand;
    IrInstSrc *ordering;
};

struct IrInstGenAtomicRmw {
    IrInstGen base;

    IrInstGen *ptr;
    IrInstGen *operand;
    AtomicRmwOp op;
    AtomicOrder ordering;
};

struct IrInstSrcAtomicLoad {
    IrInstSrc base;

    IrInstSrc *operand_type;
    IrInstSrc *ptr;
    IrInstSrc *ordering;
};

struct IrInstGenAtomicLoad {
    IrInstGen base;

    IrInstGen *ptr;
    AtomicOrder ordering;
};

struct IrInstSrcAtomicStore {
    IrInstSrc base;

    IrInstSrc *operand_type;
    IrInstSrc *ptr;
    IrInstSrc *value;
    IrInstSrc *ordering;
};

struct IrInstGenAtomicStore {
    IrInstGen base;

    IrInstGen *ptr;
    IrInstGen *value;
    AtomicOrder ordering;
};

struct IrInstSrcSaveErrRetAddr {
    IrInstSrc base;
};

struct IrInstGenSaveErrRetAddr {
    IrInstGen base;
};

struct IrInstSrcAddImplicitReturnType {
    IrInstSrc base;

    IrInstSrc *value;
    ResultLocReturn *result_loc_ret;
};

// For float ops that take a single argument
struct IrInstSrcFloatOp {
    IrInstSrc base;

    IrInstSrc *operand;
    BuiltinFnId fn_id;
};

struct IrInstGenFloatOp {
    IrInstGen base;

    IrInstGen *operand;
    BuiltinFnId fn_id;
};

struct IrInstSrcCheckRuntimeScope {
    IrInstSrc base;

    IrInstSrc *scope_is_comptime;
    IrInstSrc *is_comptime;
};

struct IrInstSrcBswap {
    IrInstSrc base;

    IrInstSrc *type;
    IrInstSrc *op;
};

struct IrInstGenBswap {
    IrInstGen base;

    IrInstGen *op;
};

struct IrInstSrcBitReverse {
    IrInstSrc base;

    IrInstSrc *type;
    IrInstSrc *op;
};

struct IrInstGenBitReverse {
    IrInstGen base;

    IrInstGen *op;
};

struct IrInstGenArrayToVector {
    IrInstGen base;

    IrInstGen *array;
};

struct IrInstGenVectorToArray {
    IrInstGen base;

    IrInstGen *vector;
    IrInstGen *result_loc;
};

struct IrInstSrcShuffleVector {
    IrInstSrc base;

    IrInstSrc *scalar_type;
    IrInstSrc *a;
    IrInstSrc *b;
    IrInstSrc *mask; // This is in zig-format, not llvm format
};

struct IrInstGenShuffleVector {
    IrInstGen base;

    IrInstGen *a;
    IrInstGen *b;
    IrInstGen *mask; // This is in zig-format, not llvm format
};

struct IrInstSrcSplat {
    IrInstSrc base;

    IrInstSrc *len;
    IrInstSrc *scalar;
};

struct IrInstGenSplat {
    IrInstGen base;

    IrInstGen *scalar;
};

struct IrInstGenAssertZero {
    IrInstGen base;

    IrInstGen *target;
};

struct IrInstGenAssertNonNull {
    IrInstGen base;

    IrInstGen *target;
};

struct IrInstSrcUnionInitNamedField {
    IrInstSrc base;

    IrInstSrc *union_type;
    IrInstSrc *field_name;
    IrInstSrc *field_result_loc;
    IrInstSrc *result_loc;
};

struct IrInstSrcHasDecl {
    IrInstSrc base;

    IrInstSrc *container;
    IrInstSrc *name;
};

struct IrInstSrcUndeclaredIdent {
    IrInstSrc base;

    Buf *name;
};

struct IrInstSrcAlloca {
    IrInstSrc base;

    IrInstSrc *align;
    IrInstSrc *is_comptime;
    const char *name_hint;
};

struct IrInstGenAlloca {
    IrInstGen base;

    uint32_t align;
    const char *name_hint;
    size_t field_index;
};

struct IrInstSrcEndExpr {
    IrInstSrc base;

    IrInstSrc *value;
    ResultLoc *result_loc;
};

// This one is for writing through the result pointer.
struct IrInstSrcResolveResult {
    IrInstSrc base;

    ResultLoc *result_loc;
    IrInstSrc *ty;
};

struct IrInstSrcResetResult {
    IrInstSrc base;

    ResultLoc *result_loc;
};

struct IrInstGenPtrOfArrayToSlice {
    IrInstGen base;

    IrInstGen *operand;
    IrInstGen *result_loc;
};

struct IrInstSrcSuspendBegin {
    IrInstSrc base;
};

struct IrInstGenSuspendBegin {
    IrInstGen base;

    LLVMBasicBlockRef resume_bb;
};

struct IrInstSrcSuspendFinish {
    IrInstSrc base;

    IrInstSrcSuspendBegin *begin;
};

struct IrInstGenSuspendFinish {
    IrInstGen base;

    IrInstGenSuspendBegin *begin;
};

struct IrInstSrcAwait {
    IrInstSrc base;

    IrInstSrc *frame;
    ResultLoc *result_loc;
};

struct IrInstGenAwait {
    IrInstGen base;

    IrInstGen *frame;
    IrInstGen *result_loc;
    ZigFn *target_fn;
};

struct IrInstSrcResume {
    IrInstSrc base;

    IrInstSrc *frame;
};

struct IrInstGenResume {
    IrInstGen base;

    IrInstGen *frame;
};

enum SpillId {
    SpillIdInvalid,
    SpillIdRetErrCode,
};

struct IrInstSrcSpillBegin {
    IrInstSrc base;

    IrInstSrc *operand;
    SpillId spill_id;
};

struct IrInstGenSpillBegin {
    IrInstGen base;

    SpillId spill_id;
    IrInstGen *operand;
};

struct IrInstSrcSpillEnd {
    IrInstSrc base;

    IrInstSrcSpillBegin *begin;
};

struct IrInstGenSpillEnd {
    IrInstGen base;

    IrInstGenSpillBegin *begin;
};

struct IrInstGenVectorExtractElem {
    IrInstGen base;

    IrInstGen *vector;
    IrInstGen *index;
};

enum ResultLocId {
    ResultLocIdInvalid,
    ResultLocIdNone,
    ResultLocIdVar,
    ResultLocIdReturn,
    ResultLocIdPeer,
    ResultLocIdPeerParent,
    ResultLocIdInstruction,
    ResultLocIdBitCast,
    ResultLocIdCast,
};

// Additions to this struct may need to be handled in
// ir_reset_result
struct ResultLoc {
    ResultLocId id;
    bool written;
    bool allow_write_through_const;
    IrInstGen *resolved_loc; // result ptr
    IrInstSrc *source_instruction;
    IrInstGen *gen_instruction; // value to store to the result loc
    ZigType *implicit_elem_type;
};

struct ResultLocNone {
    ResultLoc base;
};

struct ResultLocVar {
    ResultLoc base;

    ZigVar *var;
};

struct ResultLocReturn {
    ResultLoc base;

    bool implicit_return_type_done;
};

struct IrSuspendPosition {
    size_t basic_block_index;
    size_t instruction_index;
};

struct ResultLocPeerParent {
    ResultLoc base;

    bool skipped;
    bool done_resuming;
    IrBasicBlockSrc *end_bb;
    ResultLoc *parent;
    ZigList<ResultLocPeer *> peers;
    ZigType *resolved_type;
    IrInstSrc *is_comptime;
};

struct ResultLocPeer {
    ResultLoc base;

    ResultLocPeerParent *parent;
    IrBasicBlockSrc *next_bb;
    IrSuspendPosition suspend_pos;
};

// The result location is the source instruction
struct ResultLocInstruction {
    ResultLoc base;
};

// The source_instruction is the destination type
struct ResultLocBitCast {
    ResultLoc base;

    ResultLoc *parent;
};

// The source_instruction is the destination type
struct ResultLocCast {
    ResultLoc base;

    ResultLoc *parent;
};

static const size_t slice_ptr_index = 0;
static const size_t slice_len_index = 1;

static const size_t maybe_child_index = 0;
static const size_t maybe_null_index = 1;

static const size_t err_union_payload_index = 0;
static const size_t err_union_err_index = 1;

// label (grep this): [fn_frame_struct_layout]
static const size_t frame_fn_ptr_index = 0;
static const size_t frame_resume_index = 1;
static const size_t frame_awaiter_index = 2;
static const size_t frame_ret_start = 3;

// TODO https://github.com/ziglang/zig/issues/3056
// We require this to be a power of 2 so that we can use shifting rather than
// remainder division.
static const size_t stack_trace_ptr_count = 32; // Must be a power of 2.

#define NAMESPACE_SEP_CHAR '.'
#define NAMESPACE_SEP_STR "."

#define CACHE_OUT_SUBDIR "o"
#define CACHE_HASH_SUBDIR "h"

enum FloatMode {
    FloatModeStrict,
    FloatModeOptimized,
};

enum FnWalkId {
    FnWalkIdAttrs,
    FnWalkIdCall,
    FnWalkIdTypes,
    FnWalkIdVars,
    FnWalkIdInits,
};

struct FnWalkAttrs {
    ZigFn *fn;
    LLVMValueRef llvm_fn;
    unsigned gen_i;
};

struct FnWalkCall {
    ZigList<LLVMValueRef> *gen_param_values;
    ZigList<ZigType *> *gen_param_types;
    IrInstGenCall *inst;
    bool is_var_args;
};

struct FnWalkTypes {
    ZigList<ZigLLVMDIType *> *param_di_types;
    ZigList<LLVMTypeRef> *gen_param_types;
};

struct FnWalkVars {
    ZigType *import;
    LLVMValueRef llvm_fn;
    ZigFn *fn;
    ZigVar *var;
    unsigned gen_i;
};

struct FnWalkInits {
    LLVMValueRef llvm_fn;
    ZigFn *fn;
    unsigned gen_i;
};

struct FnWalk {
    FnWalkId id;
    union {
        FnWalkAttrs attrs;
        FnWalkCall call;
        FnWalkTypes types;
        FnWalkVars vars;
        FnWalkInits inits;
    } data;
};

#endif<|MERGE_RESOLUTION|>--- conflicted
+++ resolved
@@ -2266,12 +2266,7 @@
     Scope *parent_scope;
     Scope *child_scope;
     LLVMValueRef param_value_ref;
-<<<<<<< HEAD
-    IrExecutable *owner_exec;
-=======
-    size_t mem_slot_index;
     IrExecutableSrc *owner_exec;
->>>>>>> d8965002
 
     Buf *section_name;
 
