--- conflicted
+++ resolved
@@ -15,11 +15,8 @@
     for (test_fn_list) |test_fn, i| {
         var test_node = root_node.start(test_fn.name, null);
         test_node.activate();
-<<<<<<< HEAD
         progress.refresh();
-=======
         if (progress.terminal == null) std.debug.warn("{}/{} {}...", i + 1, test_fn_list.len, test_fn.name);
->>>>>>> 064377be
         if (test_fn.func()) |_| {
             ok_count += 1;
             test_node.end();
@@ -38,13 +35,9 @@
         }
     }
     root_node.end();
-<<<<<<< HEAD
-    if (ok_count != test_fn_list.len) {
-=======
     if (ok_count == test_fn_list.len) {
         std.debug.warn("All tests passed.\n");
     } else {
->>>>>>> 064377be
         std.debug.warn("{} passed; {} skipped.\n", ok_count, skip_count);
     }
 }